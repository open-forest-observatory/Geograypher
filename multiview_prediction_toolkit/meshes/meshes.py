import logging
import typing
from pathlib import Path

import geopandas as gpd
import matplotlib.pyplot as plt
import numpy as np
import pandas as pd
import pyproj
import pyvista as pv
import rasterio as rio
import skimage
import torch
from pytorch3d.renderer import (
    AmbientLights,
    HardGouraudShader,
    MeshRasterizer,
    RasterizationSettings,
    TexturesVertex,
)
from pytorch3d.structures import Meshes
from shapely import MultiPolygon, Point, Polygon
from skimage.transform import resize
from tqdm import tqdm

from multiview_prediction_toolkit.cameras import (
    PhotogrammetryCamera,
    PhotogrammetryCameraSet,
)
from multiview_prediction_toolkit.config import (
    NULL_TEXTURE_INT_VALUE,
    NULL_TEXTURE_FLOAT_VALUE,
    PATH_TYPE,
    VERT_ID,
    VIS_FOLDER,
)
from multiview_prediction_toolkit.utils.geospatial import ensure_geometric_CRS
from multiview_prediction_toolkit.utils.indexing import ensure_float_labels
from multiview_prediction_toolkit.utils.parsing import parse_transform_metashape


class TexturedPhotogrammetryMesh:
    def __init__(
        self,
        mesh_filename: PATH_TYPE,
        downsample_target: float = 1.0,
        transform_filename: PATH_TYPE = None,
        texture: typing.Union[PATH_TYPE, np.ndarray, None] = None,
        texture_kwargs: dict = {},
        ROI=None,
        ROI_buffer_meters: float = 0,
        discrete_label: bool = True,
        require_transform: bool = False,
    ):
        """_summary_

        Args:
            mesh_filename (PATH_TYPE): Path to the mesh, in a format pyvista can read
            downsample_target (float, optional): Downsample to this fraction of vertices. Defaults to 1.0.
            texture (typing.Union[PATH_TYPE, np.ndarray, None]): Texture or path to one. See more details in `load_texture` documentation
            texture_kwargs
            discrete_label (bool, optional): Is the label quanity discrete or continous
        """
        self.mesh_filename = Path(mesh_filename)
        self.downsample_target = downsample_target
        self.discrete_label = discrete_label

        self.pyvista_mesh = None
        self.pytorch3d_mesh = None
        self.texture = None
        self.verts = None
        self.faces = None
        self.vertex_texture = None
        self.face_texture = None
        self.local_to_epgs_4978_transform = None
        self.label_names = None

        if torch.cuda.is_available():
            self.device = torch.device("cuda:0")
            torch.cuda.set_device(self.device)
        else:
            self.device = torch.device("cpu")

        # Load the mesh with the pyvista loader
        logging.info("Loading mesh")
        self.load_mesh(
            downsample_target=downsample_target,
            ROI=ROI,
            ROI_buffer_meters=ROI_buffer_meters,
        )
        # Load the transform
        logging.info("Loading transform to EPSG:4326")
        self.load_transform_to_epsg_4326(
            transform_filename, require_transform=require_transform
        )
        # Load the texture
        logging.info("Loading texture")
        self.load_texture(texture, texture_kwargs)

    # Setup methods

    def load_mesh(
        self,
        downsample_target: float = 1.0,
        ROI=None,
        ROI_buffer_meters=0,
    ):
        """Load the pyvista mesh and create the pytorch3d texture

        Args:
            downsample_target (float, optional):
                What fraction of mesh vertices to downsample to. Defaults to 1.0, (does nothing).
        """
        # Load the mesh using pyvista
        # TODO see if pytorch3d has faster/more flexible readers. I'd assume no, but it's good to check
        self.pyvista_mesh = pv.read(self.mesh_filename)

        # Select a region of interest if needed
        self.pyvista_mesh = self.select_mesh_ROI(
            region_of_interest=ROI, buffer_meters=ROI_buffer_meters
        )

        # Downsample mesh if needed
        if downsample_target != 1.0:
            # TODO try decimate_pro and compare quality and runtime
            # TODO see if there's a way to preserve the mesh colors
            # TODO also see this decimation algorithm: https://pyvista.github.io/fast-simplification/
            self.pyvista_mesh = self.pyvista_mesh.decimate(
                target_reduction=(1 - downsample_target)
            )
        # Extract the vertices and faces
        self.verts = self.pyvista_mesh.points.copy()
        # See here for format: https://github.com/pyvista/pyvista-support/issues/96
        self.faces = self.pyvista_mesh.faces.reshape((-1, 4))[:, 1:4].copy()

    def load_transform_to_epsg_4326(
        self, transform_filename: PATH_TYPE, require_transform: bool = False
    ):
        """
        Load the 4x4 transform projects points from their local coordnate system into EPSG:4326,
        the earth-centered, earth-fixed coordinate frame. This can either be from a CSV file specifying
        it directly or extracted from a Metashape camera output

        Args
            transform_filename (PATH_TYPE):
            require_transform (bool): Does a local-to-global transform file need to be available"
        Raises:
            FileNotFoundError: Cannot find texture file
            ValueError: Transform file doesn't have 4x4 matrix
        """
        if transform_filename is None:
            if require_transform:
                raise ValueError("Transform is required but not provided")
            # If not required, do nothing. TODO consider adding a warning
            return

        elif Path(transform_filename).suffix == ".xml":
            self.local_to_epgs_4978_transform = parse_transform_metashape(
                transform_filename
            )
        elif Path(transform_filename).suffix == ".csv":
            self.local_to_epgs_4978_transform = np.loadtxt(
                transform_filename, delimiter=","
            )
            if self.local_to_epgs_4978_transform.shape != (4, 4):
                raise ValueError(
                    f"Transform should be (4,4) but is {self.local_to_epgs_4978_transform.shape}"
                )
        else:
            if require_transform:
                raise ValueError(
                    f"Transform could not be loaded from {transform_filename}"
                )
            # Not set
            return

    def standardize_texture(self, texture_array: np.ndarray):
        # TODO consider coercing into a numpy array

        # Check the dimensions
        if texture_array.ndim == 1:
            texture_array = np.expand_dims(texture_array, axis=1)
        elif texture_array.ndim != 2:
            raise ValueError(
                f"Input texture should have 1 or 2 dimensions but instead has {texture_array.ndim}"
            )
        return texture_array

    def get_texture(
        self,
        request_vertex_texture: typing.Union[bool, None] = None,
        try_verts_faces_conversion: bool = True,
    ):
        if self.vertex_texture is None and self.face_texture is None:
            return

        # If this is unset, try to infer it
        if request_vertex_texture is None:
<<<<<<< HEAD
            if self.vertex_texture is None and self.face_texture is None:
                # No texture available
                return
            elif self.vertex_texture is not None and self.face_texture is not None:
=======
            if self.vertex_texture is not None and self.face_texture is not None:
>>>>>>> 0c9f7ffa
                raise ValueError(
                    "Ambigious which texture is requested, set request_vertex_texture appropriately"
                )

            # Assume that the only one available is being requested
            request_vertex_texture = self.vertex_texture is not None

        if request_vertex_texture:
            if self.vertex_texture is not None:
                return self.standardize_texture(self.vertex_texture)
            elif try_verts_faces_conversion:
                self.set_texture(self.face_to_vert_texture(self.face_texture))
                self.vertex_texture
            else:
                raise ValueError(
                    "Vertex texture not present and conversion was not requested"
                )
        else:
            if self.face_texture is not None:
                return self.standardize_texture(self.face_texture)
            elif try_verts_faces_conversion:
                self.set_texture(self.vert_to_face_texture(self.vertex_texture))
                return self.face_texture
            else:
                raise ValueError(
                    "Face texture not present and conversion was not requested"
                )

    def set_texture(
        self,
        texture_array: np.ndarray,
        is_vertex_texture: typing.Union[bool, None] = None,
        delete_existing: bool = True,
    ):
        texture_array = self.standardize_texture(texture_array)

        # If it is not specified whether this is a vertex texture, attempt to infer it from the shape
        if is_vertex_texture is None:
            # Check that the number of matches face or verts
            n_values = texture_array.shape[0]
            n_faces = self.faces.shape[0]
            n_verts = self.verts.shape[0]

            if n_verts == n_faces:
                raise ValueError(
                    "Cannot infer whether texture should be applied to vertices of faces because the number is the same"
                )
            elif n_values == n_verts:
                is_vertex_texture = True
            elif n_values == n_faces:
                is_vertex_texture = False
            else:
                raise ValueError(
                    f"The number of elements in the texture ({n_values}) did not match the number of faces ({n_faces}) or vertices ({n_verts})"
                )

        # Set the appropriate texture
        if is_vertex_texture:
            self.vertex_texture = texture_array
            if delete_existing:
                self.face_texture = None
        else:
            self.face_texture = texture_array
            if delete_existing:
                self.vertex_texture = None

    def load_texture(
        self,
        texture: typing.Union[PATH_TYPE, np.ndarray, None],
        texture_kwargs: dict = {},
    ):
        """Sets either self.face_texture or self.vertex_texture to an (n_{faces, verts}, m channels) array. Note that the other
           one will be left as None

        Args:
            texture (typing.Union[PATH_TYPE, np.ndarray, None]): This is either a numpy array or a file to one of the following
                * A numpy array file in ".npy" format
                * A vector file readable by geopandas and a label(s) specifying which column to use.
                  This should be dataset of polygons/multipolygons. Ideally, there should be no overlap between
                  regions with different labels. These regions may be assigned based on the order of the rows.
                * A raster file readable by rasterio. We may want to support using a subset of bands
            texture_kwargs (dict, optional): Keywords specific to different types of textures. Defaults to {}.
        """
        # The easy case, a texture is passed in directly
        if isinstance(texture, np.ndarray):
            self.set_texture(texture_array=texture)
        # If the texture is None, try to load it from the mesh
        # Note that this requires us to have not decimated yet
        elif texture is None:
            # See if the mesh has a texture, else this will be None
            texture_array = self.pyvista_mesh.active_scalars

            if texture_array is not None:
                # Check if this was a really one channel that had to be tiled to
                # three for saving
                min_val_per_row = np.min(texture_array, axis=1)
                max_val_per_row = np.max(texture_array, axis=1)
                if np.array_equal(min_val_per_row, max_val_per_row):
                    # This is supposted to be one channel
                    texture_array = texture_array[:, 0].astype(float)
                    # Set any values that are the ignore int value to nan
                    texture_array[texture_array == NULL_TEXTURE_INT_VALUE] = np.nan

                # Flip if it's RGB, since the convention is opposite what we expect
                if texture_array.ndim == 2 and texture_array.shape[1] == 3:
                    texture_array = np.flip(texture_array, axis=1)

                self.set_texture(texture_array)
            else:
                # Assume that no texture will be needed, consider printing a warning
                logging.warn("No texture provided")
        else:
            # Try handling all the other supported filetypes
            texture_array = None

            # Numpy file
            try:
                texture_array = np.load(texture, allow_pickle=True)
            except:
                pass

            # Vector file
            if texture_array is None:
                try:
                    gdf = gpd.read_file(texture)
                    column_name = texture_kwargs.get("column_name")
                    texture_array = self.get_values_for_verts_from_vector(
                        column_names=column_name,
                        geopandas_df=gdf,
                    )
                except (ValueError, AttributeError):
                    pass

            # Raster file
            if texture_array is None:
                try:
                    # TODO
                    texture_array = self.get_vert_values_from_raster_file(texture)
                except (ValueError, TypeError):
                    pass

            # Error out if not set, since we assume the intent was to have a texture at this point
            if texture_array is None:
                raise ValueError(f"Could not load texture for {texture}")

            # This will error if something is wrong with the texture that was loaded
            self.set_texture(texture_array)

    def select_mesh_ROI(
        self,
        region_of_interest: typing.Union[
            gpd.GeoDataFrame, Polygon, MultiPolygon, PATH_TYPE, None
        ],
        buffer_meters: float = 0,
        default_CRS: pyproj.CRS = pyproj.CRS.from_epsg(4326),
        return_original_IDs: bool = False,
    ):
        """Get a subset of the mesh based on geospatial data

        Args:
            region_of_interest (typing.Union[gpd.GeoDataFrame, Polygon, MultiPolygon, PATH_TYPE]):
                Region of interest. Can be a
                * dataframe, where all columns will be colapsed
                * A shapely polygon/multipolygon
                * A file that can be loaded by geopandas
            buffer_meters (float, optional): Expand the geometry by this amount of meters. Defaults to 0.
            default_CRS (pyproj.CRS, optional): The CRS to use if one isn't provided. Defaults to pyproj.CRS.from_epsg(4326).
            return_original_IDs (bool, optional): Return the indices into the original mesh. Defaults to False.

        Returns:
            pyvista.PolyData: The subset of the mesh
            np.ndarray: The indices of the points in the original mesh (only if return_original_IDs set)
            np.ndarray: The indices of the faces in the original mesh (only if return_original_IDs set)
        """
        if region_of_interest is None:
            return self.pyvista_mesh

        # Get the ROI into a geopandas GeoDataFrame
        if isinstance(region_of_interest, gpd.GeoDataFrame):
            ROI_gpd = region_of_interest
        elif isinstance(region_of_interest, (Polygon, MultiPolygon)):
            ROI_gpd = gpd.DataFrame(crs=default_CRS, geometry=[region_of_interest])
        else:
            ROI_gpd = gpd.read_file(region_of_interest)

        # Disolve to ensure there is only one row
        ROI_gpd = ROI_gpd.dissolve()
        # Make sure we're using a geometric CRS so a buffer can be applied
        ROI_gpd = ensure_geometric_CRS(ROI_gpd)
        # Apply the buffer
        ROI_gpd["geometry"] = ROI_gpd.buffer(buffer_meters)
        # Disolve again in case
        ROI_gpd = ROI_gpd.dissolve()

        # Get the vertices as a dataframe in the same CRS
        verts_df = self.get_verts_geodataframe(ROI_gpd.crs)
        # Determine which vertices are within the ROI polygon
        verts_in_ROI = gpd.tools.overlay(verts_df, ROI_gpd, how="intersection")
        # Extract the IDs of the set within the polygon
        vert_inds = verts_in_ROI["vert_ID"].to_numpy()

        # Extract a submesh using these IDs, which is returned as an UnstructuredGrid
        subset_unstructured_grid = self.pyvista_mesh.extract_points(vert_inds)
        # Convert the unstructured grid to a PolyData (mesh) again
        subset_mesh = subset_unstructured_grid.extract_surface()

        # If we need the indices into the original mesh, return those
        if return_original_IDs:
            return (
                subset_mesh,
                subset_unstructured_grid["vtkOriginalPointIds"],
                subset_unstructured_grid["vtkOriginalCellIds"],
            )
        # Else return just the mesh
        return subset_mesh

    def get_label_names(self):
        return self.label_names

    def set_label_names(self, label_names):
        self.label_names = label_names

    def create_pytorch3d_mesh(
        self,
        vert_texture: np.ndarray = None,
        force_recreation: bool = False,
    ):
        """Create the pytorch_3d_mesh

        Args:
            vert_texture (np.ndarray, optional):
                Optional texture, (n_verts, n_channels). In the range [0, 1]. Defaults to None.
            force_recreation (bool, optional):
                if True, create a new mesh even if one already exists
        """
        # No-op if a mesh exists already
        if not force_recreation and self.pytorch3d_mesh is not None:
            return

        # Create the texture object if provided
        if vert_texture is not None:
            vert_texture = (
                torch.Tensor(vert_texture).to(torch.float).to(self.device).unsqueeze(0)
            )
            if len(vert_texture.shape) == 2:
                vert_texture = vert_texture.unsqueeze(-1)
            texture = TexturesVertex(verts_features=vert_texture).to(self.device)
        else:
            texture = None

        # Create the pytorch mesh
        self.pytorch3d_mesh = Meshes(
            verts=[torch.Tensor(self.verts).to(self.device)],
            faces=[torch.Tensor(self.faces).to(self.device)],
            textures=texture,
        ).to(self.device)

    # Vertex methods

    def transform_vertices(self, transform_4x4: np.ndarray, in_place: bool = False):
        """Apply a transform to the vertex coordinates

        Args:
            transform_4x4 (np.ndarray): Transform to be applied
            in_place (bool): Should the vertices be updated for all member objects
        """
        homogenous_local_points = np.vstack(
            (self.verts.T, np.ones(self.verts.shape[0]))
        )
        transformed_local_points = transform_4x4 @ homogenous_local_points
        transformed_local_points = transformed_local_points[:3].T

        # Overwrite existing vertices in both pytorch3d and pyvista mesh
        if in_place:
            self.verts = transformed_local_points.copy()
            self.pyvista_mesh.points = transformed_local_points.copy()
        return transformed_local_points

    def get_vertices_in_CRS(self, output_CRS: pyproj.CRS):
        """Return the coordinates of the mesh vertices in a given CRS

        Args:
            output_CRS (pyproj.CRS): The coordinate reference system to transform to

        Returns:
            np.ndarray: (n_points, 3)
        """
        # The mesh points are defined in an arbitrary local coordinate system but we can transform them to EPGS:4978,
        # the earth-centered, earth-fixed coordinate system, using an included transform
        epgs4978_verts = self.transform_vertices(self.local_to_epgs_4978_transform)

        # TODO figure out why this conversion was required. I think it was some typing issue
        output_CRS = pyproj.CRS.from_epsg(output_CRS.to_epsg())
        # Build a pyproj transfrormer from EPGS:4978 to the desired CRS
        transformer = pyproj.Transformer.from_crs(
            pyproj.CRS.from_epsg(4978), output_CRS
        )

        # Transform the coordinates
        verts_in_output_CRS = transformer.transform(
            xx=epgs4978_verts[:, 0],
            yy=epgs4978_verts[:, 1],
            zz=epgs4978_verts[:, 2],
        )
        # Stack and transpose
        verts_in_output_CRS = np.vstack(verts_in_output_CRS).T

        return verts_in_output_CRS

    def get_verts_geodataframe(self, crs: pyproj.CRS) -> gpd.GeoDataFrame:
        """Obtain the vertices as a dataframe

        Args:
            crs (pyproj.CRS): The CRS to use

        Returns:
            gpd.GeoDataFrame: A dataframe with all the vertices
        """
        # Get the vertices in the same CRS as the geofile
        verts_in_geopolygon_crs = self.get_vertices_in_CRS(crs)

        # Check if it's lat, lon which is y-first
        is_lat_lon = int(crs == pyproj.CRS.from_epsg(4326))
        df = pd.DataFrame(
            {
                "east": verts_in_geopolygon_crs[:, 0 + is_lat_lon],
                "north": verts_in_geopolygon_crs[:, 1 - is_lat_lon],
            }
        )
        # Create a column of Point objects to use as the geometry
        df["geometry"] = gpd.points_from_xy(df["east"], df["north"])
        points = gpd.GeoDataFrame(df, crs=crs)

        # Add an index column because the normal index will not be preserved in future operations
        points[VERT_ID] = df.index

        return points

    # Transform labels face<->vertex methods

    def face_to_vert_texture(self, face_IDs):
        """_summary_

        Args:
            face_IDs (np.array): (n_faces,) The integer IDs of the faces
        """
        raise NotImplementedError()
        # TODO figure how to have a NaN class that
        for i in tqdm(range(self.verts.shape[0])):
            # Find which faces are using this vertex
            matching = np.sum(self.faces == i, axis=1)
            # matching_inds = np.where(matching)[0]
            # matching_IDs = face_IDs[matching_inds]
            # most_common_ind = Counter(matching_IDs).most_common(1)

    def vert_to_face_texture(self, vert_IDs):
        if vert_IDs is None:
            raise ValueError("None")

        vert_IDs = np.squeeze(vert_IDs)
        if vert_IDs.ndim != 1:
            raise ValueError(
                f"Can only perform conversion with one dimensional array but instead had {vert_IDs.ndim}"
            )

        # Each row contains the IDs of each vertex
        IDs_per_face = vert_IDs[self.faces]
        # Now we need to "vote" for the best one
        max_ID = int(np.nanmax(vert_IDs))
        # TODO consider using unique if these indices are sparse
        counts_per_class_per_face = np.array(
            [np.sum(IDs_per_face == i, axis=1) for i in range(max_ID + 1)]
        ).T
        # Check which entires had no classes reported and mask them out
        # TODO consider removing these rows beforehand
        zeros_mask = np.all(counts_per_class_per_face == 0, axis=1)
        # We want to fairly tiebreak since np.argmax will always take th first index
        # This is hard to do in a vectorized way, so we just add a small random value
        # independently to each element
        counts_per_class_per_face = (
            counts_per_class_per_face
            + np.random.random(counts_per_class_per_face.shape) * 0.5
        )
        most_common_class_per_face = np.argmax(counts_per_class_per_face, axis=1)
        # Set any faces with zero counts to the null value
        most_common_class_per_face[zeros_mask] = NULL_TEXTURE_FLOAT_VALUE

        return most_common_class_per_face

    # Operations on vector data
    def get_values_for_verts_from_vector(
        self,
        column_names: typing.List[str],
        vector_file: PATH_TYPE = None,
        geopandas_df: gpd.GeoDataFrame = None,
    ) -> np.ndarray:
        """Get the value from a dataframe for each vertex

        Args:
            column_names (str): Which column to obtain data from
            geopandas_df (GeoDataFrame, optional): Data to use.
            vector_file (PATH_TYPE, optional): Path to data that can be loaded by geopandas

        Returns:
            np.ndarray: Array of values for each vertex if there is one column name or
            dict[np.ndarray]: A dict mapping from column names to numpy arrays
        """
        if vector_file is None and geopandas_df is None:
            raise ValueError("Must provide either vector_file or geopandas_df")
        if geopandas_df is None:
            geopandas_df = gpd.read_file(vector_file)

        # Get a dataframe of vertices
        verts_df = self.get_verts_geodataframe(geopandas_df.crs)

        if len(geopandas_df) == 1:
            # TODO benchmark if this is faster
            points_in_polygons = verts_df.intersection(geopandas_df["geometry"][0])
        else:
            # Select points that are within the polygons
            points_in_polygons = gpd.tools.overlay(
                verts_df, geopandas_df, how="intersection"
            )

        # If it's one string, make it a one-length array
        if isinstance(column_names, str):
            column_names = [column_names]
        # Get the index array
        index_array = points_in_polygons[VERT_ID].to_numpy()

        output_dict = {}
        # Extract the data from each
        for column_name in column_names:
            # Create an array corresponding to all the points and initialize to NaN
            values = np.full(shape=verts_df.shape[0], fill_value=np.nan)
            # Assign points that are inside a given tree with that tree's ID
            values[index_array], self.label_names = ensure_float_labels(
                query_array=points_in_polygons[column_name],
                full_array=geopandas_df[column_name],
            )
            output_dict[column_name] = values
        # If only one name was requested, just return that
        if len(column_names) == 1:
            output_values = np.array(list(output_dict.values())[0])

            return output_values
        # Else return a dict of all requested values
        return output_dict

    def save_mesh(self, savepath: PATH_TYPE, save_vert_texture: bool = True):
        # TODO consider moving most of this functionality to a utils file
        if save_vert_texture:
            vert_texture = self.get_texture(request_vertex_texture=True)
            n_channels = vert_texture.shape[1]

            if n_channels == 1:
                vert_texture = np.nan_to_num(vert_texture, nan=NULL_TEXTURE_INT_VALUE)
                vert_texture = np.tile(vert_texture, reps=(1, 3))
            if n_channels > 3:
                logging.warning(
                    "Too many channels to save, attempting to treat them as class probabilities and take the argmax"
                )
                # Take the argmax
                vert_texture = np.nanargmax(vert_texture, axis=1, keepdims=True)
                # Replace nan with 255
                vert_texture = np.nan_to_num(vert_texture, nan=NULL_TEXTURE_INT_VALUE)
                # Expand to the right number of channels
                vert_texture = np.repeat(vert_texture, repeats=(1, 3))

            vert_texture = vert_texture.astype(np.uint8)
        else:
            vert_texture = None

        self.pyvista_mesh.save(savepath, texture=vert_texture)

    def export_face_labels_vector(
        self,
        face_labels: typing.Union[np.ndarray, None] = None,
        export_file: PATH_TYPE = None,
        export_crs: pyproj.CRS = pyproj.CRS.from_epsg(4326),
        label_names: typing.Tuple = None,
        drop_na: bool = True,
        vis: bool = True,
        vis_kwargs: typing.Dict = {},
    ) -> gpd.GeoDataFrame:
        """Export the labels for each face as a on-per-class multipolygon

        Args:
            face_labels (np.ndarray): Array of integer labels and potentially nan
            export_file (PATH_TYPE, optional):
                Where to export. The extension must be a filetype that geopandas can write.
                Defaults to None, if unset, nothing will be written.
            export_crs (pyproj.CRS, optional): What CRS to export in.. Defaults to pyproj.CRS.from_epsg(4326), lat lon.
            label_names (typing.Tuple, optional): Optional names, that are indexed by the labels. Defaults to None.
            drop_na (bool, optional): Should the faces with the nan class be discarded. Defaults to True.
            vis: should the result be visualzed
            vis_kwargs: keyword argmument dict for visualization

        Raises:
            ValueError: If the wrong number of faces labels are provided

        Returns:
            gpd.GeoDataFrame: Merged data
        """
        if face_labels is None:
            face_labels = self.get_texture(request_vertex_texture=False)

        # Check that the correct number of labels are provided
        if len(face_labels) != self.faces.shape[0]:
            raise ValueError()

        face_labels = np.squeeze(face_labels)

        # Get the mesh vertices in the desired export CRS
        verts_in_crs = self.get_vertices_in_CRS(export_crs)
        # Get a triangle in geospatial coords for each face
        # Only report the x, y values and not z
        face_polygons = [
            Polygon(np.flip(verts_in_crs[face_IDs][:, :2], axis=1))
            for face_IDs in self.faces
        ]
        # Create a geodata frame from these polygons
        individual_polygons_df = gpd.GeoDataFrame(
            {"class_id": face_labels}, geometry=face_polygons, crs=export_crs
        )
        # Merge these triangles into a multipolygon for each class
        # This is the expensive step
        aggregated_df = individual_polygons_df.dissolve(
            by="class_id", as_index=False, dropna=drop_na
        )

        # Add names if present
        if label_names is not None:
            names = [
                (label_names[int(label)] if label is not np.nan else np.nan)
                for label in aggregated_df["class_id"].tolist()
            ]
            aggregated_df["names"] = names

        # Export if a file is provided
        if export_file is not None:
            aggregated_df.to_file(export_file)

        # Vis if requested
        if vis:
            aggregated_df.plot(
                column="names" if label_names is not None else "class_id",
                aspect=1,
                legend=True,
                **vis_kwargs,
            )
            plt.show()

        return aggregated_df

    # Operations on raster files

    def get_vert_values_from_raster_file(
        self, raster_file: PATH_TYPE, return_verts_in_CRS: bool = False
    ):
        """Compute the height above groun for each point on the mesh

        Args:
            raster_file (PATH_TYPE, optional): The path to the geospatial raster file.
            return_verts_in_CRS (bool, optional): Return the vertices transformed into the raster CRS

        Returns:
            np.ndarray: samples from raster. Either (n_verts,) or (n_verts, n_raster_channels)
            np.ndarray (optional): (n_verts, 3) the vertices in the raster CRS
        """
        # Open the DTM file
        raster = rio.open(raster_file)
        # Get the mesh points in the coordinate reference system of the DTM
        verts_in_raster_CRS = self.get_vertices_in_CRS(raster.crs)

        # Get the points as a list
        # TODO consider if there's a case where this is wrong and the axes need to be switched
        x_points = verts_in_raster_CRS[:, 0].tolist()
        y_points = verts_in_raster_CRS[:, 1].tolist()

        # Zip them together
        zipped_locations = zip(x_points, y_points)
        sampling_iter = tqdm(
            zipped_locations,
            desc="Sampling values from raster",
            total=verts_in_raster_CRS.shape[0],
        )
        # Sample the raster file and squeeze if single channel
        sampled_raster_values = np.squeeze(np.array(list(raster.sample(sampling_iter))))

        if return_verts_in_CRS:
            return sampled_raster_values, verts_in_raster_CRS

        return sampled_raster_values

    def get_height_above_ground(
        self, DTM_file: PATH_TYPE, threshold: float = None
    ) -> np.ndarray:
        """Return height above ground for a points in the mesh and a given DTM

        Args:
            DTM_file (PATH_TYPE): Path to the digital terrain model raster
            threshold (float, optional):
                If not None, return a boolean mask for points under this height. Defaults to None.

        Returns:
            np.ndarray: Either the height above ground or a boolean mask for ground points
        """
        # Get the height from the DTM and the points in the same CRS
        DTM_heights, verts_in_raster_CRS = self.get_vert_values_from_raster_file(
            DTM_file, return_verts_in_CRS=True
        )
        # Subtract the two to get the height above ground
        height_above_ground = verts_in_raster_CRS[:, 2] - DTM_heights

        # If the threshold is not None, return a boolean mask that is true for ground points
        if threshold is not None:
            # Return boolean mask
            return height_above_ground < threshold
        # Return height above ground
        return height_above_ground

    # Expensive pixel-to-vertex operations

    def get_rasterization_results_pytorch3d(
        self, camera: PhotogrammetryCamera, image_scale: float = 1.0
    ):
        """Use pytorch3d to get correspondences between pixels and vertices

        Args:
            camera (PhotogrammetryCamera): Camera to get raster for
            img_scale (float): How much to resize the image by

        Returns:
            pytorch3d.PerspectiveCamera: The camera corresponding to the index
            pytorch3d.Fragments: The rendering results from the rasterer, before the shader
        """

        # Create a camera from the metashape parameters
        p3d_camera = camera.get_pytorch3d_camera(self.device)
        image_size = camera.get_image_size(image_scale=image_scale)
        raster_settings = RasterizationSettings(
            image_size=image_size,
            blur_radius=0.0,
            faces_per_pixel=1,
        )

        # Don't wrap this in a MeshRenderer like normal because we need intermediate results
        rasterizer = MeshRasterizer(
            cameras=p3d_camera, raster_settings=raster_settings
        ).to(self.device)

        # Create mesh if not present
        self.create_pytorch3d_mesh()

        fragments = rasterizer(self.pytorch3d_mesh)
        return p3d_camera, fragments

    def aggregate_viewpoints_pytorch3d(
        self,
        camera_set: PhotogrammetryCameraSet,
        camera_inds=None,
        image_scale: float = 1.0,
    ):
        """
        Aggregate information from different viepoints onto the mesh faces using pytorch3d.
        This considers occlusions but is fairly slow

        Args:
            camera_set (PhotogrammetryCamera): Set of cameras to aggregate
            camera_inds: What images to use
            image_scale (float): Scale images
        """
        # TODO add an option to do this with a lower-res image
        # TODO make this return something meaningful rather than side effects/in place ops

        # This is where the colors will be aggregated
        # This should be big enough to not overflow
        n_channels = camera_set.n_image_channels()
        face_colors = np.zeros((self.pyvista_mesh.n_faces, n_channels), dtype=np.uint32)
        counts = np.zeros(self.pyvista_mesh.n_faces, dtype=np.uint16)

        # Set up indices for indexing into the image
        img_shape = camera_set.get_camera_by_index(0).get_image_size(
            image_scale=image_scale
        )
        inds = np.meshgrid(
            np.arange(img_shape[0]), np.arange(img_shape[1]), indexing="ij"
        )
        flat_i_inds = inds[0].flatten()
        flat_j_inds = inds[1].flatten()

        if camera_inds is None:
            # If camera inds are not defined, do them all in a random order
            camera_inds = np.arange(len(camera_set.cameras))
            np.random.shuffle(camera_inds)

        for i in tqdm(camera_inds):
            # Get the photogrammetry camera
            pg_camera = camera_set.get_camera_by_index(i)
            # Do the expensive step to get pixel-to-vertex correspondences
            _, fragments = self.get_rasterization_results_pytorch3d(
                camera=pg_camera, image_scale=image_scale
            )
            # Load the image
            img = camera_set.get_image_by_index(i, image_scale=image_scale)

            ## Aggregate image information using the correspondences
            # Extract the correspondences as a flat array
            pix_to_face = fragments.pix_to_face[0, :, :, 0].cpu().numpy().flatten()
            # Build an array to store the new colors
            new_colors = np.zeros(
                (self.pyvista_mesh.n_faces, n_channels), dtype=np.uint32
            )
            # Index the image to fill this array
            # TODO find a way to do this better if there are multiple pixels per face
            # now that behaviour is undefined, I assume the last on indexed just overrides the previous ones
            new_colors[pix_to_face] = img[flat_i_inds, flat_j_inds]
            # Update the face colors
            face_colors = face_colors + new_colors
            # Find unique face indices because we can't increment multiple times like ths
            unique_faces = np.unique(pix_to_face)
            counts[unique_faces] = counts[unique_faces] + 1

        normalized_face_colors = face_colors / np.expand_dims(counts, 1)
        return normalized_face_colors, face_colors, counts

    def aggregate_viewpoints_naive(self, camera_set: PhotogrammetryCameraSet):
        """
        Aggregate the information from all images onto the mesh without considering occlusion
        or distortion parameters

        Args:
            camera_set (PhotogrammetryCameraSet): Camera set to use for aggregation
        """
        # Initialize a masked array to record values
        summed_values = np.zeros((self.pyvista_mesh.points.shape[0], 3))

        counts = np.zeros((self.pyvista_mesh.points.shape[0], 3))
        for i in tqdm(range(len(camera_set.cameras))):
            # This is actually the bottleneck in the whole process
            img = camera_set.get_camera_by_index(i).load_image()
            colors_per_vertex = camera_set.cameras[i].project_mesh_verts(
                self.pyvista_mesh.points, img, device=self.device
            )
            summed_values = summed_values + colors_per_vertex.data
            counts[np.logical_not(colors_per_vertex.mask)] = (
                counts[np.logical_not(colors_per_vertex.mask)] + 1
            )
        mean_colors = (summed_values / counts).astype(np.uint8)
        plotter = pv.Plotter()
        plotter.add_mesh(self.pyvista_mesh, scalars=mean_colors, rgb=True)
        plotter.show()

    def render_pytorch3d(
        self,
        camera_set: PhotogrammetryCameraSet,
        camera_index: int,
        image_scale: float = 1.0,
        shade_by_indexing: bool = None,
        set_null_texture_to_value: float = None,
    ):
        """Render an image from the viewpoint of a single camera
        # TODO include an option to specify whether indexing or shading is used

        Args:
            camera_set (PhotogrammetryCameraSet): Camera set to use for rendering
            camera_index (int): which camera to render
            image_scale (float, optional):
                Multiplier on the real image scale to obtain size for rendering. Lower values
                yield a lower-resolution render but the runtime is quiker. Defaults to 1.0.
            shade_by_indexing (bool, optional): Use indexing rather than a pytorch3d shader. Useful for integer labels
        """
        if shade_by_indexing is None:
            shade_by_indexing = self.discrete_label

        # Check to make sure required data is available
        if shade_by_indexing:
            face_texture = self.get_texture(request_vertex_texture=False)
            self.create_pytorch3d_mesh()
        else:
            if self.pytorch3d_mesh.textures is None:
                self.create_pytorch3d_mesh(
                    self.get_texture(request_vertex_texture=True)
                )

        # Get the photogrametery camera
        pg_camera = camera_set.get_camera_by_index(camera_index)

        # Compute the pixel-to-vertex correspondences, this is expensive
        p3d_camera, fragments = self.get_rasterization_results_pytorch3d(
            pg_camera, image_scale=image_scale
        )

        if shade_by_indexing:
            pix_to_face = fragments.pix_to_face[0, :, :, 0].cpu().numpy().flatten()
            pix_to_label = face_texture[pix_to_face]
            img_size = pg_camera.get_image_size(image_scale=image_scale)
            label_img = np.reshape(pix_to_label, img_size)
        else:
            # Create ambient light so it doesn't effect the color
            lights = AmbientLights(device=self.device)
            # Create a shader
            shader = HardGouraudShader(
                device=self.device, cameras=p3d_camera, lights=lights
            )

            # Render te images using the shader
            label_img = shader(fragments, self.pytorch3d_mesh)[0].cpu().numpy()

        # Remap the value for null pixels
        if set_null_texture_to_value is not None:
            label_img[label_img == NULL_TEXTURE_FLOAT_VALUE] = set_null_texture_to_value

        return label_img

    # Visualization and saving methods
    def vis(
        self,
        interactive=True,
        camera_set: PhotogrammetryCameraSet = None,
        screenshot_filename: PATH_TYPE = None,
        vis_scalars=None,
        mesh_kwargs: typing.Dict = {"cmap": "tab10", "clim": [0, 9]},
        plotter_kwargs: typing.Dict = {},
        force_xvfb: bool = False,
    ):
        """Show the mesh and cameras

        Args:
            off_screen (bool, optional): Show offscreen
            camera_set (PhotogrammetryCameraSet, optional): Cameras to visualize. Defaults to None.
            screenshot_filename (PATH_TYPE, optional): Filepath to save to, will show interactively if None. Defaults to None.
            vis_scalars: Scalars to show
            mesh_kwargs: dict of keyword arguments for the mesh
            plotter_kwargs: dict of keyword arguments for the plotter
        """
        off_screen = (not interactive) or (screenshot_filename is not None)
        if off_screen or force_xvfb:
            pv.start_xvfb()
        # Create the plotter which may be onscreen or off
        plotter = pv.Plotter(off_screen=off_screen)

        # If the vis scalars are None, use the saved texture
        if vis_scalars is None:
            vis_scalars = self.get_texture(
                # Request vertex texture if both are available
                request_vertex_texture=(
                    True
                    if (
                        self.vertex_texture is not None
                        and self.face_texture is not None
                    )
                    else None
                )
            )

        is_rgb = (
            self.pyvista_mesh.active_scalars_name == "RGB"
            if vis_scalars is None
            else (vis_scalars.shape[1] > 1)
        )

        # Add the mesh
        plotter.add_mesh(
            self.pyvista_mesh,
            scalars=vis_scalars,
            rgb=is_rgb,
            **mesh_kwargs,
        )
        # If the camera set is provided, show this too
        if camera_set is not None:
            camera_set.vis(plotter, add_orientation_cube=False)

        # Show
        return plotter.show(screenshot=screenshot_filename, **plotter_kwargs)

    def save_renders_pytorch3d(
        self,
        camera_set: PhotogrammetryCameraSet,
        render_image_scale=1.0,
        camera_indices=None,
        output_folder: PATH_TYPE = Path(VIS_FOLDER, "renders"),
        make_composites: bool = False,
        blend_composite: bool = True,
        save_native_resolution: bool = False,
        set_null_texture_to_value: float = 255,
    ):
        """Render an image from the viewpoint of each specified camera and save a composite

        Args:
            camera_set (PhotogrammetryCameraSet): Camera set to use for rendering
            render_image_scale (float, optional):
                Multiplier on the real image scale to obtain size for rendering. Lower values
                yield a lower-resolution render but the runtime is quiker. Defaults to 1.0.
            camera_indices (ArrayLike | NoneType, optional): Indices to render. If None, render all in a random order
            render_folder (PATH_TYPE, optional): Save images to this folder within vis. Default "renders"
            make_composites (bool, optional): Should a triple composite the original image be saved
            blend_composite (bool, optional): Should the real and rendered image be saved, rather than inserting a channel of the render into the real
        """
        # Render each image individually.
        # TODO this could be accelerated by inteligent batching
        if camera_indices is None:
            camera_indices = np.arange(camera_set.n_cameras())
            np.random.shuffle(camera_indices)

        output_folder = Path(output_folder)
        output_folder.mkdir(parents=True, exist_ok=True)
        logging.info(f"Saving renders to {output_folder}")

        for i in tqdm(camera_indices, desc="Saving renders"):
            rendered = self.render_pytorch3d(
                camera_set=camera_set,
                camera_index=i,
                image_scale=render_image_scale,
                set_null_texture_to_value=set_null_texture_to_value,
            )

            # Clip channels if needed
            if rendered.ndim == 3:
                rendered = rendered[..., :3]

            if save_native_resolution:
                native_size = camera_set.get_camera_by_index(i).get_image_size()
                # Upsample using nearest neighbor interpolation for discrete labels and
                # bilinear for non-discrete
                rendered = resize(
                    rendered, native_size, order=(0 if self.discrete_label else 1)
                )

            if make_composites:
                real_img = camera_set.get_camera_by_index(i).get_image(
                    image_scale=(1.0 if save_native_resolution else render_image_scale)
                )[..., :3]

                if blend_composite:
                    combined = (real_img + rendered) / 2.0
                else:
                    combined = real_img.copy().astype(float)
                    combined[..., 0] = rendered[..., 0]
                rendered = np.clip(
                    np.concatenate((real_img, rendered, combined), axis=1),
                    0,
                    1,
                )

            # rendered = (rendered * 255).astype(np.uint8)
            rendered = rendered.astype(np.uint8)
            output_filename = Path(
                output_folder, camera_set.get_image_filename(i, absolute=False)
            )
            # This may create nested folders in the output dir
            output_filename.parent.mkdir(parents=True, exist_ok=True)
            output_filename = str(output_filename.with_suffix(".png"))
            # Save the image
            skimage.io.imsave(output_filename, rendered, check_contrast=False)<|MERGE_RESOLUTION|>--- conflicted
+++ resolved
@@ -196,14 +196,7 @@
 
         # If this is unset, try to infer it
         if request_vertex_texture is None:
-<<<<<<< HEAD
-            if self.vertex_texture is None and self.face_texture is None:
-                # No texture available
-                return
-            elif self.vertex_texture is not None and self.face_texture is not None:
-=======
             if self.vertex_texture is not None and self.face_texture is not None:
->>>>>>> 0c9f7ffa
                 raise ValueError(
                     "Ambigious which texture is requested, set request_vertex_texture appropriately"
                 )
