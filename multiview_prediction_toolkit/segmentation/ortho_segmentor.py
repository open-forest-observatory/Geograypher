--- conflicted
+++ resolved
@@ -15,13 +15,9 @@
 from rastervision.pytorch_learner import SemanticSegmentationSlidingWindowGeoDataset
 from tqdm import tqdm
 
-<<<<<<< HEAD
 from multiview_prediction_toolkit.utils.io import read_image_or_numpy
-from multiview_prediction_toolkit.config import PATH_TYPE
-=======
 from multiview_prediction_toolkit.config import MATPLOTLIB_PALLETE, PATH_TYPE
 from multiview_prediction_toolkit.utils.numeric import create_ramped_weighting
->>>>>>> 8c439fa8
 
 
 class OrthoSegmentor:
@@ -242,17 +238,10 @@
 
     def assemble_tiled_predictions(
         self,
-<<<<<<< HEAD
         prediction_folder: PATH_TYPE,
         savefile: typing.Union[PATH_TYPE, None] = None,
         discard_edge_frac: float = 1 / 8,
         eval_performance: bool = False,
-=======
-        pred_files: list[PATH_TYPE],
-        class_savefile: PATH_TYPE,
-        counts_savefile: typing.Union[PATH_TYPE, None] = None,
-        downweight_edge_frac: float = 0.25,
->>>>>>> 8c439fa8
         smooth_seg_labels: bool = False,
         nodataval: typing.Union[int, None] = 255,
         count_dtype: type = np.uint8,
@@ -282,42 +271,10 @@
         if nodataval is None:
             nodataval = num_classes
 
-<<<<<<< HEAD
-        # Compute the number of pixels to discard at the edge
-        crop_sz = int(self.chip_size * discard_edge_frac)
-        # Iterate over windows and files
-        for window, file in tqdm(
-            zip(windows, files), total=len(windows), desc="Aggregating tile predictions"
-        ):
-            # Load the data
-            pred = read_image_or_numpy(file)
-
-            # This means the output is confidence-per-class, channel first
-            if len(pred.shape) == 3:
-                pred = np.transpose(pred, (2, 0, 1))
-
-                # If we want hard classifications, compute that
-                if not smooth_seg_labels:
-                    pred = np.argmax(pred, axis=0)
-
-            # Add the prediction to the dataset
-            # TODO see if we can get speedups by batching this
-            seg_labels.add_predictions(
-                windows=[window], predictions=[pred], crop_sz=crop_sz
-            )
-
-        if savefile is not None:
-            # Save out the raster data
-            seg_labels.save(
-                str(savefile),
-                crs_transformer=self.dataset.scene.raster_source.crs_transformer,
-                class_config=self.class_config,
-=======
         # If the user didn't specify where to write the counts, create a tempfile that will be deleted
         if counts_savefile is None:
             counts_savefile_manager = tempfile.NamedTemporaryFile(
                 mode="w+", suffix=".tif", dir=class_savefile.parent
->>>>>>> 8c439fa8
             )
             counts_savefile = counts_savefile_manager.name
 
