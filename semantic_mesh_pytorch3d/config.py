from pathlib import Path
from typing import Union

DATA_FOLDER = Path(Path(__file__).parent, "..", "data").resolve()

DEFAULT_IMAGES_FOLDER = str(Path(DATA_FOLDER, "composite_20230520T0519", "images"))

DEFAULT_LOCAL_MESH = str(
    Path(
        DATA_FOLDER,
        "composite_georef",
        "composite_local_reset.ply",
    )
)

DEFAULT_CAM_FILE = str(
    Path(
        DATA_FOLDER,
        "composite_georef",
        "composite_georef_cameras.xml",
    )
)

DEFAULT_GEOPOLYGON_FILE = str(
    Path(DATA_FOLDER, "composite_20230520T0519", "composite_20230520T0519_crowns.gpkg")
)

<<<<<<< HEAD
PATH_TYPE = Union[str, Path]
=======
COLORS = {
    "canopy": [[34, 139, 34]],
    "earth": [[175, 128, 79]],
}
>>>>>>> eb3da1b1
<|MERGE_RESOLUTION|>--- conflicted
+++ resolved
@@ -25,11 +25,8 @@
     Path(DATA_FOLDER, "composite_20230520T0519", "composite_20230520T0519_crowns.gpkg")
 )
 
-<<<<<<< HEAD
 PATH_TYPE = Union[str, Path]
-=======
 COLORS = {
     "canopy": [[34, 139, 34]],
     "earth": [[175, 128, 79]],
-}
->>>>>>> eb3da1b1
+}