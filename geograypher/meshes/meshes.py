--- conflicted
+++ resolved
@@ -1938,15 +1938,8 @@
         if camera_indices is None:
             camera_indices = np.arange(camera_set.n_cameras())
             np.random.shuffle(camera_indices)
-<<<<<<< HEAD
-        
-        # create output folder for classes and images
-        output_folder = Path(output_folder)
-        output_folder.mkdir(parents=True, exist_ok=True)
-=======
 
         ensure_folder(output_folder)
->>>>>>> b66898fe
         self.logger.info(f"Saving renders to {output_folder}")
 
         # Save the classes filename
