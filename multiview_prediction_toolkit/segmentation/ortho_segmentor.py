import logging
import tempfile
import typing
from pathlib import Path

import numpy as np
import rasterio as rio
from imageio import imread, imwrite
from rastervision.core import Box
from rastervision.core.data import ClassConfig
from rastervision.pytorch_learner import SemanticSegmentationSlidingWindowGeoDataset
from tqdm import tqdm

from multiview_prediction_toolkit.config import MATPLOTLIB_PALLETE, PATH_TYPE
from multiview_prediction_toolkit.utils.io import read_image_or_numpy
from multiview_prediction_toolkit.utils.numeric import create_ramped_weighting


class OrthoSegmentor:
    def __init__(
        self,
        raster_input_file: PATH_TYPE,
        vector_label_file: PATH_TYPE = None,
        raster_label_file: PATH_TYPE = None,
<<<<<<< HEAD
        class_names: list[str] = (
            "grass",
            "trees",
            "earth",
            "null",
        ),  # TODO fix these up
=======
        class_names: list[str] = (),  # TODO fix these up
        class_colors: list[str] = (),  # TODO fix this
>>>>>>> 7ccdd95e
        chip_size: int = 2048,
        training_stride: int = 2048,
        inference_stride: int = 1024,
    ):
        self.raster_input_file = raster_input_file
        self.vector_label_file = vector_label_file
        self.raster_label_file = raster_label_file

        self.chip_size = chip_size
        self.training_stride = training_stride
        self.inference_stride = inference_stride

        self.class_names = class_names

        if class_colors is not None:
            class_colors = MATPLOTLIB_PALLETE[: len(class_names)]

        self.class_config = ClassConfig(
<<<<<<< HEAD
            names=class_names, null_class="null"
=======
            names=class_names,
            colors=class_colors,
>>>>>>> 7ccdd95e
        )
        self.class_config.ensure_null_class()

        # This will be instantiated later
        self.dataset = None

    def get_filename_from_window(self, window: Box, extension: str = ".png") -> str:
        """Return a filename encoding the box coordinates

        Args:
            window (Box): Box to record
            extension (str, optional): Filename extension. Defaults to ".png".

        Returns:
            str: String with ymin, xmin, ymax, xmax
        """
        raster_name = Path(self.raster_input_file).name
        filename = f"{raster_name}:{window.ymin}:{window.xmin}:{window.ymax}:{window.xmax}{extension}"
        return filename

    def parse_windows_from_files(
        self, files: list[Path], sep: str = ":"
    ) -> tuple[list[rio.windows.Window], rio.windows.Window]:
        """Return the boxes and extent from a list of filenames

        Args:
            files (list[Path]): List of filenames
            sep (str): Seperator between elements

        Returns:
            tuple[list[rio.windows.Window], rio.windows.Window]: List of windows for each file and extent
        """
        # Split the coords out, currently ignorign the filename as the first element
        coords = [file.stem.split(sep)[1:] for file in files]
        # Create windows from coords
        windows = [
            rio.windows.Window(
                row_off=int(coord[0]),
                col_off=int(coord[1]),
                height=int(coord[2]) - int(coord[0]),
                width=int(coord[3]) - int(coord[1]),
            )
            for coord in coords
        ]
        # Compute the extents as the min/max of the boxes
        coords_array = np.array(coords).astype(int)

        xmin = np.min(coords_array[:, 0])
        ymin = np.min(coords_array[:, 1])
        xmax = np.max(coords_array[:, 2])
        ymax = np.max(coords_array[:, 3])
        extent = rio.windows.Window(
            row_off=ymin, col_off=xmin, width=xmax - xmin, height=ymax - ymin
        )

        return windows, extent

    def create_sliding_window_dataset(
        self, is_annotated: bool
    ) -> SemanticSegmentationSlidingWindowGeoDataset:
        """Sets self.dataset

        Args:
            is_annotated (bool): Should we use labels

        Returns:
            SemanticSegmentationSlidingWindowGeoDataset: The dataset, also sets self.dataset
        """

        # Keyword args shared between annotated and not
        kwargs = {
            "class_config": self.class_config,
            "image_uri": self.raster_input_file,
            "image_raster_source_kw": dict(allow_streaming=False),
            "size": self.chip_size,
        }

        if is_annotated:
            if self.raster_input_file is None and self.vector_label_file is None:
                raise ValueError("One type of label must be included")

            kwargs["label_vector_uri"] = self.vector_label_file
            kwargs["label_raster_uri"] = self.raster_label_file
            kwargs["stride"] = self.training_stride
        else:
            kwargs["stride"] = self.inference_stride

        # Create the dataset
        self.dataset = SemanticSegmentationSlidingWindowGeoDataset.from_uris(**kwargs)
        return self.dataset

    def write_training_chips(
        self,
        output_folder: PATH_TYPE,
        brightness_multiplier: float = 1.0,
        background_ind: int = 255,
        skip_all_nodata_tiles: bool = True,
    ):
        """Write out training tiles from raster

        Args:
            output_folder (PATH_TYPE): The folder to write to, will create 'imgs' and 'anns' subfolders if not present
            brightness_multiplier (float, optional): Multiply image brightness by this before saving. Defaults to 1.0.
            background_ind (int, optional): Write this value for unset/nodata pixels. Defaults to 255.
            skip_all_nodata_tiles (bool, optional): If a tile has no valid data, skip writing it
        """
        # Create annoated dataset
        self.create_sliding_window_dataset(is_annotated=True)

        num_labels = len(self.class_config.names)

        # Create output folders
        image_folder = Path(output_folder, "imgs")
        anns_folder = Path(output_folder, "anns")

        image_folder.mkdir(parents=True, exist_ok=True)
        anns_folder.mkdir(parents=True, exist_ok=True)

        # Main loop for writing out the data
        for (image, label), window in tqdm(
            zip(self.dataset, self.dataset.windows),
            total=len(self.dataset),
            desc="Saving train images and labels",
        ):
            label = label.cpu().numpy().astype(np.uint8)
            mask = label == (num_labels - 1)

            # If no data is valid, skip writing it
            if skip_all_nodata_tiles and np.all(mask):
                continue

            # Set the nodata regions to the background value
            label[mask] = background_ind

            # Traspose the image so it's channel-last, as expected for images on disk
            image = image.permute((1, 2, 0)).cpu().numpy()

            # Transform from 0-1 -> 0-255
            image = np.clip(image * 255 * brightness_multiplier, 0, 255).astype(
                np.uint8
            )
            # Get filename and write out
            filename = self.get_filename_from_window(window)
            imwrite(Path(image_folder, filename), image)
            imwrite(Path(anns_folder, filename), label)

    def write_inference_chips(
        self,
        output_folder: PATH_TYPE,
        brightness_multiplier: float = 1.0,
        skip_all_nodata_tiles: bool = True,
    ):
        """Writes out image chips to perform inference on

        Args:
            output_folder (PATH_TYPE): Where to write the image chips
            brightness_multiplier (float, optional): Multiply image brightness by this before saving. Defaults to 1.0.
            skip_all_nodata_tiles (bool, optional): Skip all black images. Defaults to True.
        """
        # Create dataset, without annotations
        self.create_sliding_window_dataset(is_annotated=False)

        # Create output folder
        Path(output_folder).mkdir(parents=True, exist_ok=True)

        # Iterate over images and windows in dataset
        for (image, _), window in tqdm(
            zip(self.dataset, self.dataset.windows),
            total=len(self.dataset),
            desc="Saving test images",
        ):
            # Transpose to channel-last
            image = image.permute((1, 2, 0)).cpu().numpy()
            # Brighten and transform from 0-1 -> 0-255
            image = np.clip(image * 255 * brightness_multiplier, 0, 255).astype(
                np.uint8
            )

            # Skip black images
            if skip_all_nodata_tiles and np.all(image == 0):
                continue

            # Write result
            imwrite(
                Path(output_folder, self.get_filename_from_window(window=window)), image
            )

    def assemble_tiled_predictions(
        self,
        pred_files: list[PATH_TYPE],
        class_savefile: PATH_TYPE,
        counts_savefile: typing.Union[PATH_TYPE, None] = None,
        downweight_edge_frac: float = 0.25,
        smooth_seg_labels: bool = False,
        nodataval: typing.Union[int, None] = 255,
        count_dtype: type = np.uint8,
        max_overlapping_tiles: int = 4,
    ):
        """Take tiled predictions on disk and aggregate them into a raster

        Args:
            pred_files (list[PATH_TYPE]): List of filenames where predictions are written
            class_savefile (typing.Union[PATH_TYPE, NoneType], optional): Where to save the merged raster.
            counts_savefile (typing.Union[PATH_TYPE, NoneType], optional):
                Where to save the counts for the merged predictions raster.
                A tempfile will be created and then deleted if not specified. Defaults to None.
            downweight_edge_frac (float, optional): Downweight this fraction of predictions at the edge of each tile using a linear ramp. Defaults to 0.25.
            smooth_seg_labels (bool, optional): Use a distribution of class confidences, rather than hard labels. Defaults to False.
            nodataval: (typing.Union[int, None]): Value for unassigned pixels. If None, will be set to len(self.class_names), the first unused class. Defaults to 255
            count_dtype (type, optional): What type to use for aggregation. Float uses more space but is more accurate. Defaults to np.uint8
            max_overlapping_tiles (int):
                The max number of prediction tiles that may overlap at a given point. This is used to upper bound the valud in the count matrix,
                because we use scaled np.uint8 values rather than floats for efficiency. Setting a lower value enables slightly more accuracy in the
                aggregation process, but too low can lead to overflow. Defaults to 4
        """
        # Setup
        num_classes = len(self.class_names)

        # Set nodataval to the first unused class ID
        if nodataval is None:
            nodataval = num_classes

        # If the user didn't specify where to write the counts, create a tempfile that will be deleted
        if counts_savefile is None:
            counts_savefile_manager = tempfile.NamedTemporaryFile(
                mode="w+", suffix=".tif", dir=class_savefile.parent
            )
            counts_savefile = counts_savefile_manager.name

        # Parse the filenames to get the windows
        # TODO consider using the extent to only write a file for the minimum encolsing rectangle
        windows, _ = self.parse_windows_from_files(pred_files)

        # Aggregate predictions
        with rio.open(self.raster_input_file) as src:
            # Create file to store counts that is the same as the input raster except it has num_classes number of bands
            with rio.open(
                counts_savefile,
                "w+",
                driver="GTiff",
                height=src.shape[0],
                width=src.shape[1],
                count=num_classes,
                dtype=count_dtype,
                crs=src.crs,
                transform=src.transform,
            ) as dst:
                # Create
                pred_weighting_dict = {}
                for pred_file, window in tqdm(
                    zip(pred_files, windows),
                    desc="Aggregating raster predictions",
                    total=len(pred_files),
                ):
                    # Read the prediction from disk
                    pred = read_image_or_numpy(pred_file)

                    if pred.shape != (window.height, window.width):
                        raise ValueError("Size of pred does not match window")

                    # We want to downweight portions at the edge so we create a ramped weighting mask
                    # but we don't want to duplicate this computation because it's the same for each same sized chip
                    if pred.shape not in pred_weighting_dict:
                        # We want to keep this as a uint8
                        pred_weighting = create_ramped_weighting(
                            pred.shape, downweight_edge_frac
                        )

                        # Allow us to get as much granularity as possible given the datatype
                        if count_dtype is not float:
                            pred_weighting = pred_weighting * (
                                np.iinfo(count_dtype).max / max_overlapping_tiles
                            )
                        # Convert weighting to desired type
                        pred_weighting_dict[pred.shape] = pred_weighting.astype(
                            count_dtype
                        )

                    # Get weighting
                    pred_weighting = pred_weighting_dict[pred.shape]

                    # Update each band in the counts file within the window
                    for i in range(num_classes):
                        # Bands in rasterio are 1-indexed
                        band_ind = i + 1
                        class_i_window_counts = dst.read(band_ind, window=window)
                        class_i_preds = pred == i
                        # If nothing matches this class, don't waste computation
                        if not np.any(class_i_preds):
                            continue
                        # Weight the predictions to downweight the ones at the edge
                        weighted_preds = (class_i_preds * pred_weighting).astype(
                            count_dtype
                        )
                        # Add the new predictions to the previous counts
                        class_i_window_counts += weighted_preds
                        # Write out the updated results for this window
                        dst.write(class_i_window_counts, band_ind, window=window)

        ## Convert counts file to max-class file

        with rio.open(counts_savefile, "r") as src:
            # Create a one-band file to store the index of the most predicted class
            with rio.open(
                class_savefile,
                "w",
                driver="GTiff",
                height=src.shape[0],
                width=src.shape[1],
                count=1,
                dtype=np.uint8,
                crs=src.crs,
                transform=src.transform,
                nodata=nodataval,
            ) as dst:
                # Iterate over the blocks corresponding to the tiff driver in the dataset
                # to compute the max class and write it out
                for _, window in tqdm(
                    list(src.block_windows()), desc="Writing out max class"
                ):
                    # Read in the counts
                    counts_array = src.read(window=window)
                    # Compute which pixels have no recorded predictions and mask them out
                    nodata_mask = np.sum(counts_array, axis=0) == 0

                    # If it's all nodata, don't write it out
                    # TODO make sure this works as expected
                    if np.all(nodata_mask):
                        continue

                    # Compute which class had the highest counts
                    max_class = np.argmax(counts_array, axis=0)
                    max_class[nodata_mask] = nodataval
                    # TODO, it would be good to check if it's all nodata and skip the write because that's unneeded
                    dst.write(max_class, 1, window=window)<|MERGE_RESOLUTION|>--- conflicted
+++ resolved
@@ -22,17 +22,8 @@
         raster_input_file: PATH_TYPE,
         vector_label_file: PATH_TYPE = None,
         raster_label_file: PATH_TYPE = None,
-<<<<<<< HEAD
-        class_names: list[str] = (
-            "grass",
-            "trees",
-            "earth",
-            "null",
-        ),  # TODO fix these up
-=======
         class_names: list[str] = (),  # TODO fix these up
         class_colors: list[str] = (),  # TODO fix this
->>>>>>> 7ccdd95e
         chip_size: int = 2048,
         training_stride: int = 2048,
         inference_stride: int = 1024,
@@ -51,12 +42,8 @@
             class_colors = MATPLOTLIB_PALLETE[: len(class_names)]
 
         self.class_config = ClassConfig(
-<<<<<<< HEAD
-            names=class_names, null_class="null"
-=======
             names=class_names,
             colors=class_colors,
->>>>>>> 7ccdd95e
         )
         self.class_config.ensure_null_class()
 
