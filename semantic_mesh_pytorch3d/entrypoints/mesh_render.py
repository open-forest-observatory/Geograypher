--- conflicted
+++ resolved
@@ -22,12 +22,9 @@
 
 def main(mesh_file, camera_file, image_folder):
     mesh = Pytorch3DMesh(mesh_file, camera_file, image_folder=image_folder)
-<<<<<<< HEAD
-    mesh.vis_pv()
+    # mesh.vis_pv()
     mesh.render()
-=======
     mesh.render_geometric()
->>>>>>> 37e7b4b9
 
 
 if __name__ == "__main__":
