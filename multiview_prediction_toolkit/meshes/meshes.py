import logging
import typing
from pathlib import Path

import geopandas as gpd
import matplotlib.pyplot as plt
import numpy as np
import pandas as pd
import pyproj
import pyvista as pv
import rasterio as rio
import skimage
import torch
from pytorch3d.renderer import (
    AmbientLights,
    HardGouraudShader,
    MeshRasterizer,
    RasterizationSettings,
    TexturesVertex,
)
from pytorch3d.structures import Meshes
<<<<<<< HEAD
from shapely import Point, Polygon
=======
from shapely import MultiPolygon, Polygon
>>>>>>> cc788082
from skimage.transform import resize
from tqdm import tqdm

from multiview_prediction_toolkit.cameras import (
    PhotogrammetryCamera,
    PhotogrammetryCameraSet,
)
<<<<<<< HEAD
from multiview_prediction_toolkit.config import PATH_TYPE, VIS_FOLDER, NULL_TEXTURE_INT_VALUE
=======
from multiview_prediction_toolkit.config import (
    NULL_TEXTURE_FLOAT_VALUE,
    NULL_TEXTURE_INT_VALUE,
    PATH_TYPE,
    VERT_ID,
    VIS_FOLDER,
)
from multiview_prediction_toolkit.utils.geospatial import ensure_geometric_CRS
>>>>>>> cc788082
from multiview_prediction_toolkit.utils.indexing import ensure_float_labels
from multiview_prediction_toolkit.utils.parsing import parse_transform_metashape


class TexturedPhotogrammetryMesh:
    def __init__(
        self,
        mesh_filename: PATH_TYPE,
        downsample_target: float = 1.0,
        transform_filename: PATH_TYPE = None,
        texture: typing.Union[PATH_TYPE, np.ndarray, None] = None,
        texture_kwargs: dict = {},
        discrete_label: bool = True,
        require_transform: bool = False,
    ):
        """_summary_

        Args:
            mesh_filename (PATH_TYPE): Path to the mesh, in a format pyvista can read
            downsample_target (float, optional): Downsample to this fraction of vertices. Defaults to 1.0.
            texture (typing.Union[PATH_TYPE, np.ndarray, None]): Texture or path to one. See more details in `load_texture` documentation
            texture_kwargs
            discrete_label (bool, optional): Is the label quanity discrete or continous
        """
        self.mesh_filename = Path(mesh_filename)
        self.downsample_target = downsample_target
        self.discrete_label = discrete_label

        self.pyvista_mesh = None
        self.pytorch3d_mesh = None
        self.texture = None
        self.verts = None
        self.faces = None
        self.vertex_texture = None
        self.face_texture = None
        self.local_to_epgs_4978_transform = None
        self.label_names = None

        if torch.cuda.is_available():
            self.device = torch.device("cuda:0")
            torch.cuda.set_device(self.device)
        else:
            self.device = torch.device("cpu")

        # Load the mesh with the pyvista loader
        logging.info("Loading mesh")
        self.load_mesh(downsample_target=downsample_target)
        # Load the transform
        logging.info("Loading transform to EPSG:4326")
        self.load_transform_to_epsg_4326(
            transform_filename, require_transform=require_transform
        )
        # Load the texture
        logging.info("Loading texture")
        self.load_texture(texture, texture_kwargs)

    # Setup methods

    def load_mesh(
        self,
        downsample_target: float = 1.0,
    ):
        """Load the pyvista mesh and create the pytorch3d texture

        Args:
            downsample_target (float, optional):
                What fraction of mesh vertices to downsample to. Defaults to 1.0, (does nothing).
        """
        # Load the mesh using pyvista
        # TODO see if pytorch3d has faster/more flexible readers. I'd assume no, but it's good to check
        self.pyvista_mesh = pv.read(self.mesh_filename)
        # Downsample mesh if needed
        if downsample_target != 1.0:
            # TODO try decimate_pro and compare quality and runtime
            # TODO see if there's a way to preserve the mesh colors
            # TODO also see this decimation algorithm: https://pyvista.github.io/fast-simplification/
            self.pyvista_mesh = self.pyvista_mesh.decimate(
                target_reduction=(1 - downsample_target)
            )
        # Extract the vertices and faces
        self.verts = self.pyvista_mesh.points.copy()
        # See here for format: https://github.com/pyvista/pyvista-support/issues/96
        self.faces = self.pyvista_mesh.faces.reshape((-1, 4))[:, 1:4].copy()

    def load_transform_to_epsg_4326(
        self, transform_filename: PATH_TYPE, require_transform: bool = False
    ):
        """
        Load the 4x4 transform projects points from their local coordnate system into EPSG:4326,
        the earth-centered, earth-fixed coordinate frame. This can either be from a CSV file specifying
        it directly or extracted from a Metashape camera output

        Args
            transform_filename (PATH_TYPE):
            require_transform (bool): Does a local-to-global transform file need to be available"
        Raises:
            FileNotFoundError: Cannot find texture file
            ValueError: Transform file doesn't have 4x4 matrix
        """
        if transform_filename is None:
            if require_transform:
                raise ValueError("Transform is required but not provided")
            # If not required, do nothing. TODO consider adding a warning
            return

        elif Path(transform_filename).suffix == ".xml":
            self.local_to_epgs_4978_transform = parse_transform_metashape(
                transform_filename
            )
        elif Path(transform_filename).suffix == ".csv":
            self.local_to_epgs_4978_transform = np.loadtxt(
                transform_filename, delimiter=","
            )
            if self.local_to_epgs_4978_transform.shape != (4, 4):
                raise ValueError(
                    f"Transform should be (4,4) but is {self.local_to_epgs_4978_transform.shape}"
                )
        else:
            if require_transform:
                raise ValueError(
                    f"Transform could not be loaded from {transform_filename}"
                )
            # Not set
            return

    def standardize_texture(self, texture_array: np.ndarray):
        # TODO consider coercing into a numpy array

        # Check the dimensions
        if texture_array.ndim == 1:
            texture_array = np.expand_dims(texture_array, axis=1)
        elif texture_array.ndim != 2:
            raise ValueError(
                f"Input texture should have 1 or 2 dimensions but instead has {texture_array.ndim}"
            )
        return texture_array

    def get_texture(
        self,
        request_vertex_texture: typing.Union[bool, None] = None,
        try_verts_faces_conversion: bool = True,
    ):
        # If this is unset, try to infer it
        if request_vertex_texture is None:
            if (self.vertex_texture is None and self.face_texture is None) or (
                self.vertex_texture is not None and self.face_texture is not None
            ):
                raise ValueError(
                    "Ambigious which texture is requested, set request_vertex_texture appropriately"
                )

            # Assume that the only one available is being requested
            request_vertex_texture = self.vertex_texture is not None

        if request_vertex_texture:
            if self.vertex_texture is not None:
                return self.standardize_texture(self.vertex_texture)
            elif try_verts_faces_conversion:
                self.set_texture(self.face_to_vert_texture(self.face_texture))
                self.vertex_texture
            else:
                raise ValueError(
                    "Vertex texture not present and conversion was not requested"
                )
        else:
            if self.face_texture is not None:
                return self.standardize_texture(self.face_texture)
            elif try_verts_faces_conversion:
                self.set_texture(self.vert_to_face_texture(self.vertex_texture))
                return self.face_texture
            else:
                raise ValueError(
                    "Face texture not present and conversion was not requested"
                )

    def set_texture(
        self,
        texture_array: np.ndarray,
        is_vertex_texture: typing.Union[bool, None] = None,
        delete_existing: bool = True,
    ):
        texture_array = self.standardize_texture(texture_array)

        # If it is not specified whether this is a vertex texture, attempt to infer it from the shape
        if is_vertex_texture is None:
            # Check that the number of matches face or verts
            n_values = texture_array.shape[0]
            n_faces = self.faces.shape[0]
            n_verts = self.verts.shape[0]

            if n_verts == n_faces:
                raise ValueError(
                    "Cannot infer whether texture should be applied to vertices of faces because the number is the same"
                )
            elif n_values == n_verts:
                is_vertex_texture = True
            elif n_values == n_faces:
                is_vertex_texture = False
            else:
                raise ValueError(
                    f"The number of elements in the texture ({n_values}) did not match the number of faces ({n_faces}) or vertices ({n_verts})"
                )

        # Set the appropriate texture
        if is_vertex_texture:
            self.vertex_texture = texture_array
            if delete_existing:
                self.face_texture = None
        else:
            self.face_texture = texture_array
            if delete_existing:
                self.vertex_texture = None

    def load_texture(
        self,
        texture: typing.Union[PATH_TYPE, np.ndarray, None],
        texture_kwargs: dict = {},
    ):
        """Sets either self.face_texture or self.vertex_texture to an (n_{faces, verts}, m channels) array. Note that the other
           one will be left as None

        Args:
            texture (typing.Union[PATH_TYPE, np.ndarray, None]): This is either a numpy array or a file to one of the following
                * A numpy array file in ".npy" format
                * A vector file readable by geopandas and a label(s) specifying which column to use.
                  This should be dataset of polygons/multipolygons. Ideally, there should be no overlap between
                  regions with different labels. These regions may be assigned based on the order of the rows.
                * A raster file readable by rasterio. We may want to support using a subset of bands
            texture_kwargs (dict, optional): Keywords specific to different types of textures. Defaults to {}.
        """
        # The easy case, a texture is passed in directly
        if isinstance(texture, np.ndarray):
            self.set_texture(texture_array=texture)
        # If the texture is None, try to load it from the mesh
        # Note that this requires us to have not decimated yet
        elif texture is None:
            # See if the mesh has a texture, else this will be None
            texture_array = self.pyvista_mesh.active_scalars

            if texture_array is not None:
                # Check if this was a really one channel that had to be tiled to
                # three for saving
                min_val_per_row = np.min(texture_array, axis=1)
                max_val_per_row = np.max(texture_array, axis=1)
                if np.array_equal(min_val_per_row, max_val_per_row):
                    # This is supposted to be one channel
                    texture_array = texture_array[:, 0].astype(float)
                    # Set any values that are the ignore int value to nan
                    texture_array[texture_array == NULL_TEXTURE_INT_VALUE] = np.nan

                # Flip if it's RGB, since the convention is opposite what we expect
                if texture_array.ndim == 2 and texture_array.shape[1] == 3:
                    texture_array = np.flip(texture_array, axis=1)

                self.set_texture(texture_array)
            else:
                # Assume that no texture will be needed, consider printing a warning
                logging.warn("No texture provided")
        else:
            # Try handling all the other supported filetypes
            texture_array = None

            # Numpy file
            try:
                texture_array = np.load(texture, allow_pickle=True)
            except:
                pass

            # Vector file
            if texture_array is None:
                try:
                    gdf = gpd.read_file(texture)
                    column_name = texture_kwargs.get("column_name")
                    texture_array = self.get_values_for_verts_from_vector(
                        column_names=column_name,
                        geopandas_df=gdf,
                    )
                except (ValueError, AttributeError):
                    pass

            # Raster file
            if texture_array is None:
                try:
                    # TODO
                    texture_array = self.get_vert_values_from_raster_file(texture)
                except (ValueError, TypeError):
                    pass

            # Error out if not set, since we assume the intent was to have a texture at this point
            if texture_array is None:
                raise ValueError(f"Could not load texture for {texture}")

            # This will error if something is wrong with the texture that was loaded
            self.set_texture(texture_array)

    def get_geospatial_subset(
        self,
        region_of_interest: typing.Union[
            gpd.GeoDataFrame, Polygon, MultiPolygon, PATH_TYPE
        ],
        buffer_meters: float = 0,
        default_CRS: pyproj.CRS = pyproj.CRS.from_epsg(4326),
        return_original_IDs: bool = False,
    ):
        """Get a subset of the mesh based on geospatial data

        Args:
            region_of_interest (typing.Union[gpd.GeoDataFrame, Polygon, MultiPolygon, PATH_TYPE]):
                Region of interest. Can be a
                * dataframe, where all columns will be colapsed
                * A shapely polygon/multipolygon
                * A file that can be loaded by geopandas
            buffer_meters (float, optional): Expand the geometry by this amount of meters. Defaults to 0.
            default_CRS (pyproj.CRS, optional): The CRS to use if one isn't provided. Defaults to pyproj.CRS.from_epsg(4326).
            return_original_IDs (bool, optional): Return the indices into the original mesh. Defaults to False.

        Returns:
            pyvista.PolyData: The subset of the mesh
            np.ndarray: The indices of the points in the original mesh (only if return_original_IDs set)
            np.ndarray: The indices of the faces in the original mesh (only if return_original_IDs set)
        """
        # Get the ROI into a geopandas GeoDataFrame
        if isinstance(region_of_interest, gpd.GeoDataFrame):
            ROI_gpd = region_of_interest
        elif isinstance(region_of_interest, (Polygon, MultiPolygon)):
            ROI_gpd = gpd.DataFrame(crs=default_CRS, geometry=[region_of_interest])
        else:
            ROI_gpd = gpd.read_file(region_of_interest)

        # Disolve to ensure there is only one row
        ROI_gpd = ROI_gpd.dissolve()
        # Make sure we're using a geometric CRS so a buffer can be applied
        ROI_gpd = ensure_geometric_CRS(ROI_gpd)
        # Apply the buffer
        ROI_gpd["geometry"] = ROI_gpd.buffer(buffer_meters)
        # Disolve again in case
        ROI_gpd = ROI_gpd.dissolve()

        # Get the vertices as a dataframe in the same CRS
        verts_df = self.get_verts_geodataframe(ROI_gpd.crs)
        # Determine which vertices are within the ROI polygon
        verts_in_ROI = gpd.tools.overlay(verts_df, ROI_gpd, how="intersection")
        # Extract the IDs of the set within the polygon
        vert_inds = verts_in_ROI["vert_ID"].to_numpy()

        # Extract a submesh using these IDs, which is returned as an UnstructuredGrid
        subset_unstructured_grid = self.pyvista_mesh.extract_points(vert_inds)
        # Convert the unstructured grid to a PolyData (mesh) again
        subset_mesh = subset_unstructured_grid.extract_surface()

        # If we need the indices into the original mesh, return those
        if return_original_IDs:
            return (
                subset_mesh,
                subset_unstructured_grid["vtkOriginalPointIds"],
                subset_unstructured_grid["vtkOriginalCellIds"],
            )
        # Else return just the mesh
        return subset_mesh

    def get_label_names(self):
        return self.label_names

    def set_label_names(self, label_names):
        self.label_names = label_names

    def create_pytorch3d_mesh(
        self,
        vert_texture: np.ndarray = None,
        force_recreation: bool = False,
    ):
        """Create the pytorch_3d_mesh

        Args:
            vert_texture (np.ndarray, optional):
                Optional texture, (n_verts, n_channels). In the range [0, 1]. Defaults to None.
            force_recreation (bool, optional):
                if True, create a new mesh even if one already exists
        """
        # No-op if a mesh exists already
        if not force_recreation and self.pytorch3d_mesh is not None:
            return

        # Create the texture object if provided
        if vert_texture is not None:
            vert_texture = (
                torch.Tensor(vert_texture).to(torch.float).to(self.device).unsqueeze(0)
            )
            if len(vert_texture.shape) == 2:
                vert_texture = vert_texture.unsqueeze(-1)
            texture = TexturesVertex(verts_features=vert_texture).to(self.device)
        else:
            texture = None

        # Create the pytorch mesh
        self.pytorch3d_mesh = Meshes(
            verts=[torch.Tensor(self.verts).to(self.device)],
            faces=[torch.Tensor(self.faces).to(self.device)],
            textures=texture,
        ).to(self.device)

    # Vertex methods

    def transform_vertices(self, transform_4x4: np.ndarray, in_place: bool = False):
        """Apply a transform to the vertex coordinates

        Args:
            transform_4x4 (np.ndarray): Transform to be applied
            in_place (bool): Should the vertices be updated for all member objects
        """
        homogenous_local_points = np.vstack(
            (self.verts.T, np.ones(self.verts.shape[0]))
        )
        transformed_local_points = transform_4x4 @ homogenous_local_points
        transformed_local_points = transformed_local_points[:3].T

        # Overwrite existing vertices in both pytorch3d and pyvista mesh
        if in_place:
            self.verts = transformed_local_points.copy()
            self.pyvista_mesh.points = transformed_local_points.copy()
        return transformed_local_points

    def get_vertices_in_CRS(self, output_CRS: pyproj.CRS):
        """Return the coordinates of the mesh vertices in a given CRS

        Args:
            output_CRS (pyproj.CRS): The coordinate reference system to transform to

        Returns:
            np.ndarray: (n_points, 3)
        """
        # The mesh points are defined in an arbitrary local coordinate system but we can transform them to EPGS:4978,
        # the earth-centered, earth-fixed coordinate system, using an included transform
        epgs4978_verts = self.transform_vertices(self.local_to_epgs_4978_transform)

        # TODO figure out why this conversion was required. I think it was some typing issue
        output_CRS = pyproj.CRS.from_epsg(output_CRS.to_epsg())
        # Build a pyproj transfrormer from EPGS:4978 to the desired CRS
        transformer = pyproj.Transformer.from_crs(
            pyproj.CRS.from_epsg(4978), output_CRS
        )

        # Transform the coordinates
        verts_in_output_CRS = transformer.transform(
            xx=epgs4978_verts[:, 0],
            yy=epgs4978_verts[:, 1],
            zz=epgs4978_verts[:, 2],
        )
        # Stack and transpose
        verts_in_output_CRS = np.vstack(verts_in_output_CRS).T

        return verts_in_output_CRS

    def get_verts_geodataframe(self, crs: pyproj.CRS) -> gpd.GeoDataFrame:
        """Obtain the vertices as a dataframe

        Args:
            crs (pyproj.CRS): The CRS to use

        Returns:
            gpd.GeoDataFrame: A dataframe with all the vertices
        """
        # Get the vertices in the same CRS as the geofile
        verts_in_geopolygon_crs = self.get_vertices_in_CRS(crs)

        # Check if it's lat, lon which is y-first
        is_lat_lon = int(crs == pyproj.CRS.from_epsg(4326))
        df = pd.DataFrame(
            {
                "east": verts_in_geopolygon_crs[:, 0 + is_lat_lon],
                "north": verts_in_geopolygon_crs[:, 1 - is_lat_lon],
            }
        )
        # Create a column of Point objects to use as the geometry
        df["geometry"] = gpd.points_from_xy(df["east"], df["north"])
        points = gpd.GeoDataFrame(df, crs=crs)

        # Add an index column because the normal index will not be preserved in future operations
        points[VERT_ID] = df.index

        return points

    # Transform labels face<->vertex methods

    def face_to_vert_texture(self, face_IDs):
        """_summary_

        Args:
            face_IDs (np.array): (n_faces,) The integer IDs of the faces
        """
        raise NotImplementedError()
        # TODO figure how to have a NaN class that
        for i in tqdm(range(self.verts.shape[0])):
            # Find which faces are using this vertex
            matching = np.sum(self.faces == i, axis=1)
            # matching_inds = np.where(matching)[0]
            # matching_IDs = face_IDs[matching_inds]
            # most_common_ind = Counter(matching_IDs).most_common(1)

    def vert_to_face_texture(self, vert_IDs):
        if vert_IDs is None:
            raise ValueError("None")

        vert_IDs = np.squeeze(vert_IDs)
        if vert_IDs.ndim != 1:
            raise ValueError(
                f"Can only perform conversion with one dimensional array but instead had {vert_IDs.ndim}"
            )

        # Each row contains the IDs of each vertex
        IDs_per_face = vert_IDs[self.faces]
        # Now we need to "vote" for the best one
        max_ID = int(np.nanmax(vert_IDs))
        # TODO consider using unique if these indices are sparse
        counts_per_class_per_face = np.array(
            [np.sum(IDs_per_face == i, axis=1) for i in range(max_ID + 1)]
        ).T
        # Check which entires had no classes reported and mask them out
        # TODO consider removing these rows beforehand
        zeros_mask = np.all(counts_per_class_per_face == 0, axis=1)
        # We want to fairly tiebreak since np.argmax will always take th first index
        # This is hard to do in a vectorized way, so we just add a small random value
        # independently to each element
        counts_per_class_per_face = (
            counts_per_class_per_face
            + np.random.random(counts_per_class_per_face.shape) * 0.5
        )
        most_common_class_per_face = np.argmax(counts_per_class_per_face, axis=1)
        # Set any faces with zero counts to the null value
        most_common_class_per_face[zeros_mask] = NULL_TEXTURE_FLOAT_VALUE

        return most_common_class_per_face

    # Operations on vector data
    def get_values_for_verts_from_vector(
        self,
        column_names: typing.List[str],
        vector_file: PATH_TYPE = None,
        geopandas_df: gpd.GeoDataFrame = None,
    ) -> np.ndarray:
        """Get the value from a dataframe for each vertex

        Args:
            column_names (str): Which column to obtain data from
            geopandas_df (GeoDataFrame, optional): Data to use.
            vector_file (PATH_TYPE, optional): Path to data that can be loaded by geopandas

        Returns:
            np.ndarray: Array of values for each vertex if there is one column name or
            dict[np.ndarray]: A dict mapping from column names to numpy arrays
        """
        if vector_file is None and geopandas_df is None:
            raise ValueError("Must provide either vector_file or geopandas_df")
        if geopandas_df is None:
            geopandas_df = gpd.read_file(vector_file)

        # Get a dataframe of vertices
        verts_df = self.get_verts_geodataframe(geopandas_df.crs)

        if len(geopandas_df) == 1:
            # TODO benchmark if this is faster
            points_in_polygons = verts_df.intersection(geopandas_df["geometry"][0])
        else:
            # Select points that are within the polygons
            points_in_polygons = gpd.tools.overlay(
                verts_df, geopandas_df, how="intersection"
            )

        # If it's one string, make it a one-length array
        if isinstance(column_names, str):
            column_names = [column_names]
        # Get the index array
        index_array = points_in_polygons[VERT_ID].to_numpy()

        output_dict = {}
        # Extract the data from each
        for column_name in column_names:
            # Create an array corresponding to all the points and initialize to NaN
            values = np.full(shape=verts_df.shape[0], fill_value=np.nan)
            # Assign points that are inside a given tree with that tree's ID
            values[index_array], self.label_names = ensure_float_labels(
                query_array=points_in_polygons[column_name],
                full_array=geopandas_df[column_name],
            )
            output_dict[column_name] = values
        # If only one name was requested, just return that
        if len(column_names) == 1:
            output_values = np.array(list(output_dict.values())[0])

            return output_values
        # Else return a dict of all requested values
        return output_dict

    def save_mesh(self, savepath: PATH_TYPE, save_vert_texture: bool = True):
        # TODO consider moving most of this functionality to a utils file
        if save_vert_texture:
            vert_texture = self.get_texture(request_vertex_texture=True)
            n_channels = vert_texture.shape[1]

            if n_channels == 1:
                vert_texture = np.nan_to_num(vert_texture, nan=NULL_TEXTURE_INT_VALUE)
                vert_texture = np.tile(vert_texture, reps=(1, 3))
            if n_channels > 3:
                logging.warning(
                    "Too many channels to save, attempting to treat them as class probabilities and take the argmax"
                )
                # Take the argmax
                vert_texture = np.nanargmax(vert_texture, axis=1, keepdims=True)
                # Replace nan with 255
                vert_texture = np.nan_to_num(vert_texture, nan=NULL_TEXTURE_INT_VALUE)
                # Expand to the right number of channels
                vert_texture = np.repeat(vert_texture, repeats=(1, 3))

            vert_texture = vert_texture.astype(np.uint8)
        else:
            vert_texture = None

        self.pyvista_mesh.save(savepath, texture=vert_texture)

    def export_face_labels_vector(
        self,
        face_labels: np.ndarray,
        export_file: PATH_TYPE = None,
        export_crs: pyproj.CRS = pyproj.CRS.from_epsg(4326),
        label_names: typing.Tuple = None,
        drop_na: bool = True,
        vis: bool = True,
        vis_kwargs: typing.Dict = {},
    ) -> gpd.GeoDataFrame:
        """Export the labels for each face as a on-per-class multipolygon

        Args:
            face_labels (np.ndarray): Array of integer labels and potentially nan
            export_file (PATH_TYPE, optional):
                Where to export. The extension must be a filetype that geopandas can write.
                Defaults to None, if unset, nothing will be written.
            export_crs (pyproj.CRS, optional): What CRS to export in.. Defaults to pyproj.CRS.from_epsg(4326), lat lon.
            label_names (typing.Tuple, optional): Optional names, that are indexed by the labels. Defaults to None.
            drop_na (bool, optional): Should the faces with the nan class be discarded. Defaults to True.
            vis: should the result be visualzed
            vis_kwargs: keyword argmument dict for visualization

        Raises:
            ValueError: If the wrong number of faces labels are provided

        Returns:
            gpd.GeoDataFrame: Merged data
        """
        # Check that the correct number of labels are provided
        if len(face_labels) != self.faces.shape[0]:
            raise ValueError()

        # Get the mesh vertices in the desired export CRS
        verts_in_crs = self.get_vertices_in_CRS(export_crs)
        # Get a triangle in geospatial coords for each face
        # Only report the x, y values and not z
        face_polygons = [
            Polygon(verts_in_crs[face_IDs][:, :2]) for face_IDs in self.faces
        ]
        # Create a geodata frame from these polygons
        individual_polygons_df = gpd.GeoDataFrame(
            {"class_id": face_labels}, geometry=face_polygons, crs=export_crs
        )
        # Merge these triangles into a multipolygon for each class
        # This is the expensive step
        aggregated_df = individual_polygons_df.dissolve(
            by="class_id", as_index=False, dropna=drop_na
        )

        # Add names if present
        if label_names is not None:
            names = [
                (label_names[int(label)] if label is not np.nan else np.nan)
                for label in aggregated_df["labels"].tolist()
            ]
            aggregated_df["names"] = names

        # Export if a file is provided
        if export_file is not None:
            aggregated_df.to_file(export_file)

        # Vis if requested
        if vis:
            aggregated_df.plot(
                column="names" if label_names is not None else "class_id",
                aspect=1,
                legend=True,
                **vis_kwargs,
            )
            plt.show()

        return aggregated_df

    # Operations on raster files

    def get_vert_values_from_raster_file(
        self, raster_file: PATH_TYPE, return_verts_in_CRS: bool = False
    ):
        """Compute the height above groun for each point on the mesh

        Args:
            raster_file (PATH_TYPE, optional): The path to the geospatial raster file.
            return_verts_in_CRS (bool, optional): Return the vertices transformed into the raster CRS

        Returns:
            np.ndarray: samples from raster. Either (n_verts,) or (n_verts, n_raster_channels)
            np.ndarray (optional): (n_verts, 3) the vertices in the raster CRS
        """
        # Open the DEM file
        raster = rio.open(raster_file)
        # Get the mesh points in the coordinate reference system of the DEM
        verts_in_raster_CRS = self.get_vertices_in_CRS(raster.crs)

        # Get the points as a list
        # TODO consider if there's a case where this is wrong and the axes need to be switched
        x_points = verts_in_raster_CRS[:, 0].tolist()
        y_points = verts_in_raster_CRS[:, 1].tolist()

        # Zip them together
        zipped_locations = zip(x_points, y_points)
        sampling_iter = tqdm(
            zipped_locations,
            desc="Sampling values from raster",
            total=verts_in_raster_CRS.shape[0],
        )
        # Sample the raster file and squeeze if single channel
        sampled_raster_values = np.squeeze(np.array(list(raster.sample(sampling_iter))))

        if return_verts_in_CRS:
            return sampled_raster_values, verts_in_raster_CRS

        return sampled_raster_values

    def get_height_above_ground(
        self, DEM_file: PATH_TYPE, threshold: float = None
    ) -> np.ndarray:
        """Return height above ground for a points in the mesh and a given DEM

        Args:
            DEM_file (PATH_TYPE): Path to the DEM raster
            threshold (float, optional):
                If not None, return a boolean mask for points under this height. Defaults to None.

        Returns:
            np.ndarray: Either the height above ground or a boolean mask for ground points
        """
        # Get the height from the DEM and the points in the same CRS
        DEM_heights, verts_in_raster_CRS = self.get_vert_values_from_raster_file(
            DEM_file, return_verts_in_CRS=True
        )
        # Subtract the two to get the height above ground
        height_above_ground = verts_in_raster_CRS[:, 2] - DEM_heights

        # If the threshold is not None, return a boolean mask that is true for ground points
        if threshold is not None:
            # Return boolean mask
            return height_above_ground < threshold
        # Return height above ground
        return height_above_ground

    # Expensive pixel-to-vertex operations

    def get_rasterization_results_pytorch3d(
        self, camera: PhotogrammetryCamera, image_scale: float = 1.0
    ):
        """Use pytorch3d to get correspondences between pixels and vertices

        Args:
            camera (PhotogrammetryCamera): Camera to get raster for
            img_scale (float): How much to resize the image by

        Returns:
            pytorch3d.PerspectiveCamera: The camera corresponding to the index
            pytorch3d.Fragments: The rendering results from the rasterer, before the shader
        """

        # Create a camera from the metashape parameters
        p3d_camera = camera.get_pytorch3d_camera(self.device)
        image_size = camera.get_image_size(image_scale=image_scale)
        raster_settings = RasterizationSettings(
            image_size=image_size,
            blur_radius=0.0,
            faces_per_pixel=1,
        )

        # Don't wrap this in a MeshRenderer like normal because we need intermediate results
        rasterizer = MeshRasterizer(
            cameras=p3d_camera, raster_settings=raster_settings
        ).to(self.device)

        # Create mesh if not present
        self.create_pytorch3d_mesh()

        fragments = rasterizer(self.pytorch3d_mesh)
        return p3d_camera, fragments

    def aggregate_viewpoints_pytorch3d(
        self,
        camera_set: PhotogrammetryCameraSet,
        camera_inds=None,
        image_scale: float = 1.0,
    ):
        """
        Aggregate information from different viepoints onto the mesh faces using pytorch3d.
        This considers occlusions but is fairly slow

        Args:
            camera_set (PhotogrammetryCamera): Set of cameras to aggregate
            camera_inds: What images to use
            image_scale (float): Scale images
        """
        # TODO add an option to do this with a lower-res image
        # TODO make this return something meaningful rather than side effects/in place ops

        # This is where the colors will be aggregated
        # This should be big enough to not overflow
        n_channels = camera_set.n_image_channels()
        face_colors = np.zeros((self.pyvista_mesh.n_faces, n_channels), dtype=np.uint32)
        counts = np.zeros(self.pyvista_mesh.n_faces, dtype=np.uint16)

        # Set up indices for indexing into the image
        img_shape = camera_set.get_camera_by_index(0).get_image_size(
            image_scale=image_scale
        )
        inds = np.meshgrid(
            np.arange(img_shape[0]), np.arange(img_shape[1]), indexing="ij"
        )
        flat_i_inds = inds[0].flatten()
        flat_j_inds = inds[1].flatten()

        if camera_inds is None:
            # If camera inds are not defined, do them all in a random order
            camera_inds = np.arange(len(camera_set.cameras))
            np.random.shuffle(camera_inds)

        for i in tqdm(camera_inds):
            # Get the photogrammetry camera
            pg_camera = camera_set.get_camera_by_index(i)
            # Do the expensive step to get pixel-to-vertex correspondences
            _, fragments = self.get_rasterization_results_pytorch3d(
                camera=pg_camera, image_scale=image_scale
            )
            # Load the image
            img = camera_set.get_image_by_index(i, image_scale=image_scale)

            ## Aggregate image information using the correspondences
            # Extract the correspondences as a flat array
            pix_to_face = fragments.pix_to_face[0, :, :, 0].cpu().numpy().flatten()
            # Build an array to store the new colors
            new_colors = np.zeros(
                (self.pyvista_mesh.n_faces, n_channels), dtype=np.uint32
            )
            # Index the image to fill this array
            # TODO find a way to do this better if there are multiple pixels per face
            # now that behaviour is undefined, I assume the last on indexed just overrides the previous ones
            new_colors[pix_to_face] = img[flat_i_inds, flat_j_inds]
            # Update the face colors
            face_colors = face_colors + new_colors
            # Find unique face indices because we can't increment multiple times like ths
            unique_faces = np.unique(pix_to_face)
            counts[unique_faces] = counts[unique_faces] + 1

        normalized_face_colors = face_colors / np.expand_dims(counts, 1)
        return normalized_face_colors, face_colors, counts

    def aggregate_viewpoints_naive(self, camera_set: PhotogrammetryCameraSet):
        """
        Aggregate the information from all images onto the mesh without considering occlusion
        or distortion parameters

        Args:
            camera_set (PhotogrammetryCameraSet): Camera set to use for aggregation
        """
        # Initialize a masked array to record values
        summed_values = np.zeros((self.pyvista_mesh.points.shape[0], 3))

        counts = np.zeros((self.pyvista_mesh.points.shape[0], 3))
        for i in tqdm(range(len(camera_set.cameras))):
            # This is actually the bottleneck in the whole process
            img = camera_set.get_camera_by_index(i).load_image()
            colors_per_vertex = camera_set.cameras[i].project_mesh_verts(
                self.pyvista_mesh.points, img, device=self.device
            )
            summed_values = summed_values + colors_per_vertex.data
            counts[np.logical_not(colors_per_vertex.mask)] = (
                counts[np.logical_not(colors_per_vertex.mask)] + 1
            )
        mean_colors = (summed_values / counts).astype(np.uint8)
        plotter = pv.Plotter()
        plotter.add_mesh(self.pyvista_mesh, scalars=mean_colors, rgb=True)
        plotter.show()

    def render_pytorch3d(
        self,
        camera_set: PhotogrammetryCameraSet,
        camera_index: int,
        image_scale: float = 1.0,
        shade_by_indexing: bool = None,
        set_null_texture_to_value: float = None,
    ):
        """Render an image from the viewpoint of a single camera
        # TODO include an option to specify whether indexing or shading is used

        Args:
            camera_set (PhotogrammetryCameraSet): Camera set to use for rendering
            camera_index (int): which camera to render
            image_scale (float, optional):
                Multiplier on the real image scale to obtain size for rendering. Lower values
                yield a lower-resolution render but the runtime is quiker. Defaults to 1.0.
            shade_by_indexing (bool, optional): Use indexing rather than a pytorch3d shader. Useful for integer labels
        """
        if shade_by_indexing is None:
            shade_by_indexing = self.discrete_label

        # Check to make sure required data is available
        if shade_by_indexing:
            face_texture = self.get_texture(request_vertex_texture=False)
            self.create_pytorch3d_mesh()
        else:
            if self.pytorch3d_mesh.textures is None:
                self.create_pytorch3d_mesh(
                    self.get_texture(request_vertex_texture=True)
                )

        # Get the photogrametery camera
        pg_camera = camera_set.get_camera_by_index(camera_index)

        # Compute the pixel-to-vertex correspondences, this is expensive
        p3d_camera, fragments = self.get_rasterization_results_pytorch3d(
            pg_camera, image_scale=image_scale
        )

        if shade_by_indexing:
            pix_to_face = fragments.pix_to_face[0, :, :, 0].cpu().numpy().flatten()
            pix_to_label = face_texture[pix_to_face]
            img_size = pg_camera.get_image_size(image_scale=image_scale)
            label_img = np.reshape(pix_to_label, img_size)
        else:
            # Create ambient light so it doesn't effect the color
            lights = AmbientLights(device=self.device)
            # Create a shader
            shader = HardGouraudShader(
                device=self.device, cameras=p3d_camera, lights=lights
            )

            # Render te images using the shader
            label_img = shader(fragments, self.pytorch3d_mesh)[0].cpu().numpy()

        # Remap the value for null pixels
        if set_null_texture_to_value is not None:
            label_img[label_img == NULL_TEXTURE_FLOAT_VALUE] = set_null_texture_to_value

        return label_img

    # Visualization and saving methods
    def vis(
        self,
        interactive=True,
        camera_set: PhotogrammetryCameraSet = None,
        screenshot_filename: PATH_TYPE = None,
        vis_scalars=None,
        mesh_kwargs: typing.Dict = {},
        plotter_kwargs: typing.Dict = {},
        force_xvfb: bool = False,
    ):
        """Show the mesh and cameras

        Args:
            off_screen (bool, optional): Show offscreen
            camera_set (PhotogrammetryCameraSet, optional): Cameras to visualize. Defaults to None.
            screenshot_filename (PATH_TYPE, optional): Filepath to save to, will show interactively if None. Defaults to None.
            vis_scalars: Scalars to show
            mesh_kwargs: dict of keyword arguments for the mesh
            plotter_kwargs: dict of keyword arguments for the plotter
        """
        off_screen = (not interactive) or (screenshot_filename is not None)
        if off_screen or force_xvfb:
            pv.start_xvfb()
        # Create the plotter which may be onscreen or off
        plotter = pv.Plotter(off_screen=off_screen)

        # If the vis scalars are None, use the vertex IDs
        if vis_scalars is None:
            vis_scalars = self.get_texture(
                # Request vertex texture if both are available
                request_vertex_texture=(
                    True
                    if (
                        self.vertex_texture is not None
                        and self.face_texture is not None
                    )
                    else None
                )
            ).astype(float)
            vis_scalars[vis_scalars < 0] = np.nan

        is_rgb = (
            self.pyvista_mesh.active_scalars_name == "RGB"
            if vis_scalars is None
            else (vis_scalars.shape[1] > 1)
        )

        # Add the mesh
        plotter.add_mesh(
            self.pyvista_mesh,
            scalars=vis_scalars,
            rgb=is_rgb,
            **mesh_kwargs,
        )
        # If the camera set is provided, show this too
        if camera_set is not None:
            camera_set.vis(plotter, add_orientation_cube=True)

        # Show
        return plotter.show(screenshot=screenshot_filename, **plotter_kwargs)

    def save_renders_pytorch3d(
        self,
        camera_set: PhotogrammetryCameraSet,
        render_image_scale=1.0,
        camera_indices=None,
        output_folder: PATH_TYPE = Path(VIS_FOLDER, "renders"),
        make_composites: bool = False,
        blend_composite: bool = True,
        save_native_resolution: bool = False,
        set_null_texture_to_value: float = 255,
    ):
        """Render an image from the viewpoint of each specified camera and save a composite

        Args:
            camera_set (PhotogrammetryCameraSet): Camera set to use for rendering
            render_image_scale (float, optional):
                Multiplier on the real image scale to obtain size for rendering. Lower values
                yield a lower-resolution render but the runtime is quiker. Defaults to 1.0.
            camera_indices (ArrayLike | NoneType, optional): Indices to render. If None, render all in a random order
            render_folder (PATH_TYPE, optional): Save images to this folder within vis. Default "renders"
            make_composites (bool, optional): Should a triple composite the original image be saved
            blend_composite (bool, optional): Should the real and rendered image be saved, rather than inserting a channel of the render into the real
        """
        # Render each image individually.
        # TODO this could be accelerated by inteligent batching
        if camera_indices is None:
            camera_indices = np.arange(camera_set.n_cameras())
            np.random.shuffle(camera_indices)

        output_folder = Path(output_folder)
        output_folder.mkdir(parents=True, exist_ok=True)
        logging.info(f"Saving renders to {output_folder}")

        for i in tqdm(camera_indices, desc="Saving renders"):
            rendered = self.render_pytorch3d(
                camera_set=camera_set,
                camera_index=i,
                image_scale=render_image_scale,
                set_null_texture_to_value=set_null_texture_to_value,
            )

            # Clip channels if needed
            if rendered.ndim == 3:
                rendered = rendered[..., :3]

            if save_native_resolution:
                native_size = camera_set.get_camera_by_index(i).get_image_size()
                # Upsample using nearest neighbor interpolation for discrete labels and
                # bilinear for non-discrete
                rendered = resize(
                    rendered, native_size, order=(0 if self.discrete_label else 1)
                )

            if make_composites:
                real_img = camera_set.get_camera_by_index(i).get_image(
                    image_scale=(1.0 if save_native_resolution else render_image_scale)
                )[..., :3]

                if blend_composite:
                    combined = (real_img + rendered) / 2.0
                else:
                    combined = real_img.copy().astype(float)
                    combined[..., 0] = rendered[..., 0]
                rendered = np.clip(
                    np.concatenate((real_img, rendered, combined), axis=1),
                    0,
                    1,
                )

            # rendered = (rendered * 255).astype(np.uint8)
            rendered = rendered.astype(np.uint8)
            output_filename = Path(
                output_folder, camera_set.get_image_filename(i, absolute=False)
            )
            # This may create nested folders in the output dir
            output_filename.parent.mkdir(parents=True, exist_ok=True)
            output_filename = str(output_filename.with_suffix(".png"))
            # Save the image
            skimage.io.imsave(output_filename, rendered, check_contrast=False)<|MERGE_RESOLUTION|>--- conflicted
+++ resolved
@@ -19,11 +19,7 @@
     TexturesVertex,
 )
 from pytorch3d.structures import Meshes
-<<<<<<< HEAD
-from shapely import Point, Polygon
-=======
-from shapely import MultiPolygon, Polygon
->>>>>>> cc788082
+from shapely import Point, MultiPolygon, Polygon
 from skimage.transform import resize
 from tqdm import tqdm
 
@@ -31,18 +27,8 @@
     PhotogrammetryCamera,
     PhotogrammetryCameraSet,
 )
-<<<<<<< HEAD
 from multiview_prediction_toolkit.config import PATH_TYPE, VIS_FOLDER, NULL_TEXTURE_INT_VALUE
-=======
-from multiview_prediction_toolkit.config import (
-    NULL_TEXTURE_FLOAT_VALUE,
-    NULL_TEXTURE_INT_VALUE,
-    PATH_TYPE,
-    VERT_ID,
-    VIS_FOLDER,
-)
 from multiview_prediction_toolkit.utils.geospatial import ensure_geometric_CRS
->>>>>>> cc788082
 from multiview_prediction_toolkit.utils.indexing import ensure_float_labels
 from multiview_prediction_toolkit.utils.parsing import parse_transform_metashape
 
