--- conflicted
+++ resolved
@@ -24,9 +24,7 @@
         help="Path to raster label file. Cannot be used with --vector-label-file",
     )
 
-    parser.add_argument(
-        "--class-names", nargs="+"
-    )
+    parser.add_argument("--class-names", nargs="+")
 
     parser.add_argument(
         "--chip-size", type=int, default=2048, help="Size of chips in pixels"
@@ -35,11 +33,7 @@
         "--training-stride-fraction",
         type=int,
         default=0.5,
-<<<<<<< HEAD
-        help="The stride between chips as a fraction of the chip size",
-=======
-        help="The stride between chips in as a fraction of the tile size",
->>>>>>> 7ccdd95e
+        help="The stride between chips as a fraction of the tile size",
     )
     parser.add_argument(
         "--inference-stride-fraction",
@@ -106,12 +100,8 @@
         class_names=args.class_names,
         chip_size=args.chip_size,
         training_stride=int(args.training_stride_fraction * args.chip_size),
-<<<<<<< HEAD
-        inference_stride=args.inference_stride,
-=======
         inference_stride=int(args.inference_stride_fraction * args.chip_size),
         class_names=args.class_names,
->>>>>>> 7ccdd95e
     )
 
     if args.training_chips_folder is not None:
